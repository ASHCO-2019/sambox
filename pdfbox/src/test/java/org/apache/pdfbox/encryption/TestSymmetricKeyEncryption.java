/*
 * Licensed to the Apache Software Foundation (ASF) under one or more
 * contributor license agreements.  See the NOTICE file distributed with
 * this work for additional information regarding copyright ownership.
 * The ASF licenses this file to You under the Apache License, Version 2.0
 * (the "License"); you may not use this file except in compliance with
 * the License.  You may obtain a copy of the License at
 *
 *      http://www.apache.org/licenses/LICENSE-2.0
 *
 * Unless required by applicable law or agreed to in writing, software
 * distributed under the License is distributed on an "AS IS" BASIS,
 * WITHOUT WARRANTIES OR CONDITIONS OF ANY KIND, either express or implied.
 * See the License for the specific language governing permissions and
 * limitations under the License.
 */
package org.apache.pdfbox.encryption;

import java.awt.image.BufferedImage;
import java.io.ByteArrayInputStream;
import java.io.ByteArrayOutputStream;
import java.io.File;
import java.io.FileInputStream;
import java.io.FileOutputStream;
import java.io.IOException;
import java.io.InputStream;
import java.util.ArrayList;
import java.util.Map;

import javax.crypto.Cipher;
import junit.framework.TestCase;

import org.apache.commons.logging.Log;
import org.apache.commons.logging.LogFactory;
<<<<<<< HEAD
import org.apache.pdfbox.cos.COSObjectable;
=======
>>>>>>> 17f880d7
import org.apache.pdfbox.cos.COSStream;
import org.apache.pdfbox.io.IOUtils;
import org.apache.pdfbox.pdmodel.PDDocument;
import org.apache.pdfbox.pdmodel.PDDocumentCatalog;
import org.apache.pdfbox.pdmodel.PDDocumentNameDictionary;
import org.apache.pdfbox.pdmodel.PDEmbeddedFilesNameTreeNode;
import org.apache.pdfbox.pdmodel.common.filespecification.PDComplexFileSpecification;
import org.apache.pdfbox.pdmodel.common.filespecification.PDEmbeddedFile;
import org.apache.pdfbox.pdmodel.encryption.AccessPermission;
import org.apache.pdfbox.pdmodel.encryption.StandardProtectionPolicy;
import org.apache.pdfbox.pdmodel.graphics.image.ValidateXImage;
import org.apache.pdfbox.rendering.PDFRenderer;
import org.junit.Assert;

/**
 * Tests for symmetric key encryption.
 *
 * IMPORTANT! When making changes in the encryption / decryption methods, do
 * also check whether the six generated encrypted files (to be found in
 * pdfbox/target/test-output/crypto and named *encrypted.pdf) can be opened with
 * Adobe Reader by providing the owner password and the user password.
 *
 * @author Ralf Hauser
 * @author Tilman Hausherr
 *
 */
public class TestSymmetricKeyEncryption extends TestCase
{
    /**
     * Logger instance.
     */
    private static final Log LOG = LogFactory.getLog(TestSymmetricKeyEncryption.class);

    private final File testResultsDir = new File("target/test-output/crypto");

    private AccessPermission permission;

    static final String USERPASSWORD = "1234567890abcdefghijk1234567890abcdefghijk";
    static final String OWNERPASSWORD = "abcdefghijk1234567890abcdefghijk1234567890";

    /**
     * {@inheritDoc}
     */
    @Override
    protected void setUp() throws Exception
    {
        testResultsDir.mkdirs();

        if (Cipher.getMaxAllowedKeyLength("AES") != Integer.MAX_VALUE)
        {
            // we need strong encryption for these tests
            fail("JCE unlimited strength jurisdiction policy files are not installed");
        }

        permission = new AccessPermission();
        permission.setCanAssembleDocument(false);
        permission.setCanExtractContent(false);
        permission.setCanExtractForAccessibility(true);
        permission.setCanFillInForm(false);
        permission.setCanModify(false);
        permission.setCanModifyAnnotations(false);
        permission.setCanPrint(true);
        permission.setCanPrintDegraded(false);
        permission.setReadOnly();
    }

    /**
     * Test that permissions work as intended: the user psw ("user") is enough
     * to open the PDF with possibly restricted rights, the owner psw ("owner")
     * gives full permissions. The 3 files of this test were created by Maruan
     * Sayhoun, NOT with PDFBox, but with Adobe Acrobat to ensure "the gold
     * standard". The restricted permissions prevent printing and text
     * extraction. In the 128 and 256 bit encrypted files, AssembleDocument,
     * ExtractForAccessibility and PrintDegraded are also disabled.
     */
    public void testPermissions() throws Exception
    {
        AccessPermission fullAP = new AccessPermission();
        AccessPermission restrAP = new AccessPermission();
        restrAP.setCanPrint(false);
        restrAP.setCanExtractContent(false);
        restrAP.setCanModify(false);

        byte[] inputFileAsByteArray = getFileResourceAsByteArray("PasswordSample-40bit.pdf");
        checkPerms(inputFileAsByteArray, "owner", fullAP);
        checkPerms(inputFileAsByteArray, "user", restrAP);
        try
        {
            checkPerms(inputFileAsByteArray, "", null);
            fail("wrong password not detected");
        }
        catch (IOException ex)
        {
            assertEquals("Cannot decrypt PDF, the password is incorrect", ex.getMessage());
        }

        restrAP.setCanAssembleDocument(false);
        restrAP.setCanExtractForAccessibility(false);
        restrAP.setCanPrintDegraded(false);

        inputFileAsByteArray = getFileResourceAsByteArray("PasswordSample-128bit.pdf");
        checkPerms(inputFileAsByteArray, "owner", fullAP);
        checkPerms(inputFileAsByteArray, "user", restrAP);
        try
        {
            checkPerms(inputFileAsByteArray, "", null);
            fail("wrong password not detected");
        }
        catch (IOException ex)
        {
            assertEquals("Cannot decrypt PDF, the password is incorrect", ex.getMessage());
        }

        inputFileAsByteArray = getFileResourceAsByteArray("PasswordSample-256bit.pdf");
        checkPerms(inputFileAsByteArray, "owner", fullAP);
        checkPerms(inputFileAsByteArray, "user", restrAP);
        try
        {
            checkPerms(inputFileAsByteArray, "", null);
            fail("wrong password not detected");
        }
        catch (IOException ex)
        {
            assertEquals("Cannot decrypt PDF, the password is incorrect", ex.getMessage());
        }
    }

    private void checkPerms(byte[] inputFileAsByteArray, String password,
            AccessPermission expectedPermissions) throws IOException
    {
        PDDocument doc = PDDocument.load(
                    new ByteArrayInputStream(inputFileAsByteArray),
                    password);

            AccessPermission currentAccessPermission = doc.getCurrentAccessPermission();

        // check permissions
        assertEquals(expectedPermissions.isOwnerPermission(), currentAccessPermission.isOwnerPermission());
        assertEquals(expectedPermissions.isReadOnly(), currentAccessPermission.isReadOnly());
        assertEquals(expectedPermissions.canAssembleDocument(), currentAccessPermission.canAssembleDocument());
        assertEquals(expectedPermissions.canExtractContent(), currentAccessPermission.canExtractContent());
        assertEquals(expectedPermissions.canExtractForAccessibility(), currentAccessPermission.canExtractForAccessibility());
        assertEquals(expectedPermissions.canFillInForm(), currentAccessPermission.canFillInForm());
        assertEquals(expectedPermissions.canModify(), currentAccessPermission.canModify());
        assertEquals(expectedPermissions.canModifyAnnotations(), currentAccessPermission.canModifyAnnotations());
        assertEquals(expectedPermissions.canPrint(), currentAccessPermission.canPrint());
        assertEquals(expectedPermissions.canPrintDegraded(), currentAccessPermission.canPrintDegraded());

        new PDFRenderer(doc).renderImage(0);

        doc.close();
    }

    /**
     * Protect a document with a key and try to reopen it with that key and
     * compare.
     *
     * @throws Exception If there is an unexpected error during the test.
     */
    public void testProtection() throws Exception
    {
        byte[] inputFileAsByteArray = getFileResourceAsByteArray("Acroform-PDFBOX-2333.pdf");
        int sizePriorToEncryption = inputFileAsByteArray.length;

        testSymmEncrForKeySize(40, sizePriorToEncryption, inputFileAsByteArray, 
                USERPASSWORD, OWNERPASSWORD, permission);

        testSymmEncrForKeySize(128, sizePriorToEncryption, inputFileAsByteArray, 
                USERPASSWORD, OWNERPASSWORD, permission);

        testSymmEncrForKeySize(256, sizePriorToEncryption, inputFileAsByteArray, 
                USERPASSWORD, OWNERPASSWORD, permission);
    }

    /**
     * Protect a document with an embedded PDF with a key and try to reopen it
     * with that key and compare.
     *
     * @throws Exception If there is an unexpected error during the test.
     */
    public void testProtectionInnerAttachment() throws Exception
    {
        String testFileName = "preEnc_20141025_105451.pdf";
        byte[] inputFileWithEmbeddedFileAsByteArray = getFileResourceAsByteArray(testFileName);

        int sizeOfFileWithEmbeddedFile = inputFileWithEmbeddedFileAsByteArray.length;

        File extractedEmbeddedFile
                = extractEmbeddedFile(new ByteArrayInputStream(inputFileWithEmbeddedFileAsByteArray), "innerFile.pdf");

        testSymmEncrForKeySizeInner(40, sizeOfFileWithEmbeddedFile, 
                inputFileWithEmbeddedFileAsByteArray, extractedEmbeddedFile, USERPASSWORD, OWNERPASSWORD);

        testSymmEncrForKeySizeInner(128, sizeOfFileWithEmbeddedFile, 
                inputFileWithEmbeddedFileAsByteArray, extractedEmbeddedFile, USERPASSWORD, OWNERPASSWORD);

        testSymmEncrForKeySizeInner(256, sizeOfFileWithEmbeddedFile, 
                inputFileWithEmbeddedFileAsByteArray, extractedEmbeddedFile, USERPASSWORD, OWNERPASSWORD);
    }

    private void testSymmEncrForKeySize(int keyLength,
            int sizePriorToEncr, byte[] inputFileAsByteArray,
            String userpassword, String ownerpassword,
            AccessPermission permission) throws IOException
    {
        PDDocument document = PDDocument.load(new ByteArrayInputStream(inputFileAsByteArray));
        String prefix = "Simple-";
        int numSrcPages = document.getNumberOfPages();
        PDFRenderer pdfRenderer = new PDFRenderer(document);
        ArrayList<BufferedImage> srcImgTab = new ArrayList<BufferedImage>();
        ArrayList<ByteArrayOutputStream> srcContentStreamTab = new ArrayList<ByteArrayOutputStream>();
        for (int i = 0; i < numSrcPages; ++i)
        {
            srcImgTab.add(pdfRenderer.renderImage(i));
            COSStream contentStream = document.getPage(i).getContentStream();
            InputStream unfilteredStream = contentStream.getUnfilteredStream();
            ByteArrayOutputStream baos = new ByteArrayOutputStream();
            IOUtils.copy(unfilteredStream, baos);
            unfilteredStream.close();
            srcContentStreamTab.add(baos);
        }

        PDDocument encryptedDoc = encrypt(keyLength, sizePriorToEncr, document,
                prefix, permission, userpassword, ownerpassword);

        Assert.assertEquals(numSrcPages, encryptedDoc.getNumberOfPages());
        pdfRenderer = new PDFRenderer(encryptedDoc);
        for (int i = 0; i < encryptedDoc.getNumberOfPages(); ++i)
        {
            // compare rendering
            BufferedImage bim = pdfRenderer.renderImage(i);
            ValidateXImage.checkIdent(bim, srcImgTab.get(i));

            // compare content streams
            COSStream contentStreamDecr = encryptedDoc.getPage(i).getContentStream();
            InputStream unfilteredStream = contentStreamDecr.getUnfilteredStream();
            ByteArrayOutputStream baos = new ByteArrayOutputStream();
            IOUtils.copy(unfilteredStream, baos);
            unfilteredStream.close();
            Assert.assertArrayEquals("content stream of page " + i + " not identical",
                    srcContentStreamTab.get(i).toByteArray(),
                    baos.toByteArray());
        }

        File pdfFile = new File(testResultsDir, prefix + keyLength + "-bit-decrypted.pdf");
        encryptedDoc.setAllSecurityToBeRemoved(true);
        encryptedDoc.save(pdfFile);
        encryptedDoc.close();
    }

    // encrypt with keylength and permission, save, check sizes before and after encryption
    // reopen, decrypt and return document
    private PDDocument encrypt(int keyLength, int sizePriorToEncr,
            PDDocument doc, String prefix, AccessPermission permission,
            String userpassword, String ownerpassword) throws IOException
    {
        AccessPermission ap = new AccessPermission();
        StandardProtectionPolicy spp = new StandardProtectionPolicy(ownerpassword, userpassword, ap);
        spp.setEncryptionKeyLength(keyLength);
        spp.setPermissions(permission);
        doc.protect(spp);

        File pdfFile = new File(testResultsDir, prefix + keyLength + "-bit-encrypted.pdf");

        doc.save(pdfFile);
        doc.close();
        long sizeEncrypted = pdfFile.length();
        Assert.assertTrue(keyLength
                + "-bit encrypted pdf should not have same size as plain one",
                sizeEncrypted != sizePriorToEncr);

        PDDocument encryptedDoc;

        // test with owner password => full permissions
        encryptedDoc = PDDocument.load(pdfFile, ownerpassword);
        Assert.assertTrue(encryptedDoc.isEncrypted());
        Assert.assertTrue(encryptedDoc.getCurrentAccessPermission().isOwnerPermission());
        encryptedDoc.close();

        // test with owner password => restricted permissions
        encryptedDoc = PDDocument.load(pdfFile, userpassword);
        Assert.assertTrue(encryptedDoc.isEncrypted());
        Assert.assertFalse(encryptedDoc.getCurrentAccessPermission().isOwnerPermission());

        assertEquals(permission.getPermissionBytes(), encryptedDoc.getCurrentAccessPermission().getPermissionBytes());

        return encryptedDoc;
    }

    // extract the embedded file, saves it, and return the extracted saved file
    private File extractEmbeddedFile(InputStream pdfInputStream, String name) throws IOException
    {
        PDDocument docWithEmbeddedFile;
        docWithEmbeddedFile = PDDocument.load(pdfInputStream);
        PDDocumentCatalog catalog = docWithEmbeddedFile.getDocumentCatalog();
        PDDocumentNameDictionary names = catalog.getNames();
        PDEmbeddedFilesNameTreeNode embeddedFiles = names.getEmbeddedFiles();
        Map<String, PDComplexFileSpecification> embeddedFileNames = embeddedFiles.getNames();
        Assert.assertEquals(1, embeddedFileNames.size());
        Map.Entry<String, PDComplexFileSpecification> entry = embeddedFileNames.entrySet().iterator().next();
        LOG.info("Processing embedded file " + entry.getKey() + ":");
        PDComplexFileSpecification complexFileSpec = entry.getValue();
        PDEmbeddedFile embeddedFile = complexFileSpec.getEmbeddedFile();

        File resultFile = new File(testResultsDir, name);
        FileOutputStream fos = new FileOutputStream(resultFile);
        InputStream is = embeddedFile.createInputStream();
        IOUtils.copy(is, fos);
        fos.close();
        is.close();

        LOG.info("  size: " + embeddedFile.getSize());
        assertEquals(embeddedFile.getSize(), resultFile.length());

        return resultFile;
    }

    private void testSymmEncrForKeySizeInner(int keyLength,
            int sizePriorToEncr, byte[] inputFileWithEmbeddedFileAsByteArray,
            File embeddedFilePriorToEncryption,
            String userpassword, String ownerpassword) throws IOException
    {
        PDDocument document = PDDocument.load(new ByteArrayInputStream(inputFileWithEmbeddedFileAsByteArray));
        PDDocument encryptedDoc = encrypt(keyLength, sizePriorToEncr, document, "ContainsEmbedded-", permission, userpassword, ownerpassword);

        File decryptedFile = new File(testResultsDir, "DecryptedContainsEmbedded-" + keyLength + "-bit.pdf");
        encryptedDoc.setAllSecurityToBeRemoved(true);
        encryptedDoc.save(decryptedFile);

        File extractedEmbeddedFile = extractEmbeddedFile(new FileInputStream(decryptedFile), "decryptedInnerFile-" + keyLength + "-bit.pdf");

        Assert.assertEquals(keyLength + "-bit decrypted inner attachment pdf should have same size as plain one",
                embeddedFilePriorToEncryption.length(), extractedEmbeddedFile.length());

        // compare the two embedded files
        Assert.assertArrayEquals(
                getFileAsByteArray(embeddedFilePriorToEncryption),
                getFileAsByteArray(extractedEmbeddedFile));
        encryptedDoc.close();
    }

    private byte[] getStreamAsByteArray(InputStream is) throws IOException
    {
        ByteArrayOutputStream baos = new ByteArrayOutputStream();
        IOUtils.copy(is, baos);
        is.close();
        return baos.toByteArray();
    }

    private byte[] getFileResourceAsByteArray(String testFileName) throws IOException
    {
        return getStreamAsByteArray(TestSymmetricKeyEncryption.class.getResourceAsStream(testFileName));
    }

    private byte[] getFileAsByteArray(File f) throws IOException
    {
        return getStreamAsByteArray(new FileInputStream(f));
    }

}<|MERGE_RESOLUTION|>--- conflicted
+++ resolved
@@ -26,16 +26,13 @@
 import java.io.InputStream;
 import java.util.ArrayList;
 import java.util.Map;
-
 import javax.crypto.Cipher;
+
 import junit.framework.TestCase;
 
 import org.apache.commons.logging.Log;
 import org.apache.commons.logging.LogFactory;
-<<<<<<< HEAD
 import org.apache.pdfbox.cos.COSObjectable;
-=======
->>>>>>> 17f880d7
 import org.apache.pdfbox.cos.COSStream;
 import org.apache.pdfbox.io.IOUtils;
 import org.apache.pdfbox.pdmodel.PDDocument;
@@ -333,11 +330,11 @@
         PDDocumentCatalog catalog = docWithEmbeddedFile.getDocumentCatalog();
         PDDocumentNameDictionary names = catalog.getNames();
         PDEmbeddedFilesNameTreeNode embeddedFiles = names.getEmbeddedFiles();
-        Map<String, PDComplexFileSpecification> embeddedFileNames = embeddedFiles.getNames();
+        Map<String, COSObjectable> embeddedFileNames = embeddedFiles.getNames();
         Assert.assertEquals(1, embeddedFileNames.size());
-        Map.Entry<String, PDComplexFileSpecification> entry = embeddedFileNames.entrySet().iterator().next();
+        Map.Entry<String, COSObjectable> entry = embeddedFileNames.entrySet().iterator().next();
         LOG.info("Processing embedded file " + entry.getKey() + ":");
-        PDComplexFileSpecification complexFileSpec = entry.getValue();
+        PDComplexFileSpecification complexFileSpec = (PDComplexFileSpecification) entry.getValue();
         PDEmbeddedFile embeddedFile = complexFileSpec.getEmbeddedFile();
 
         File resultFile = new File(testResultsDir, name);

/*
 * Licensed to the Apache Software Foundation (ASF) under one or more
 * contributor license agreements.  See the NOTICE file distributed with
 * this work for additional information regarding copyright ownership.
 * The ASF licenses this file to You under the Apache License, Version 2.0
 * (the "License"); you may not use this file except in compliance with
 * the License.  You may obtain a copy of the License at
 *
 *      http://www.apache.org/licenses/LICENSE-2.0
 *
 * Unless required by applicable law or agreed to in writing, software
 * distributed under the License is distributed on an "AS IS" BASIS,
 * WITHOUT WARRANTIES OR CONDITIONS OF ANY KIND, either express or implied.
 * See the License for the specific language governing permissions and
 * limitations under the License.
 */
package org.apache.pdfbox.cos;

/**
 * Object representing the physical reference to an indirect pdf object.
 *
 * @author Michael Traut
 * 
 */
public class COSObjectKey implements Comparable<COSObjectKey>
{
<<<<<<< HEAD
    private long number;
    private int generation;

=======
    private final long number;
    private final int generation;
    
>>>>>>> 906ef8cf
    /**
     * PDFObjectKey constructor comment.
     *
     * @param object The object that this key will represent.
     */
    public COSObjectKey(COSObject object)
    {
<<<<<<< HEAD
        this(object.getObjectNumber().longValue(), object.getGenerationNumber().intValue());
=======
        this(object.getObjectNumber(), object.getGenerationNumber());
>>>>>>> 906ef8cf
    }

    /**
     * PDFObjectKey constructor comment.
     *
     * @param num The object number.
     * @param gen The object generation number.
     */
    public COSObjectKey(long num, int gen)
    {
        number = num;
        generation = gen;
    }

    @Override
    public boolean equals(Object obj)
    {
        COSObjectKey objToBeCompared = obj instanceof COSObjectKey ? (COSObjectKey)obj : null;
        return objToBeCompared != null &&
                objToBeCompared.getNumber() == getNumber() &&
                objToBeCompared.getGeneration() == getGeneration();
    }

    /**
     * This will get the generation number.
     *
     * @return The objects generation number.
     */
    public int getGeneration()
    {
        return generation;
    }
    /**
     * This will get the objects id.
     *
     * @return The object's id.
     */
    public long getNumber()
    {
        return number;
    }

    @Override
    public int hashCode()
    {
<<<<<<< HEAD
        return (int)(number + generation);
    }
    /**
     * This will set the objects generation number.
     *
     * @param newGeneration The objects generation number.
     */
    public void setGeneration(int newGeneration)
    {
        generation = newGeneration;
    }
    /**
     * This will set the objects id.
     *
     * @param newNumber The objects number.
     */
    public void setNumber(long newNumber)
    {
        number = newNumber;
=======
        return Long.valueOf(number+generation).hashCode();
>>>>>>> 906ef8cf
    }

    @Override
    public String toString()
    {
        return Long.toString(number) + " " +  Integer.toString(generation) + " R";
    }

    @Override
    public int compareTo(COSObjectKey other)
    {
        if (getNumber() < other.getNumber())
        {
            return -1;
        }
        else if (getNumber() > other.getNumber())
        {
            return 1;
        }
        else
        {
            if (getGeneration() < other.getGeneration())
            {
                return -1;
            }
            else if (getGeneration() > other.getGeneration())
            {
                return 1;
            }
            else
            {
                return 0;
            }
        }
    }

}<|MERGE_RESOLUTION|>--- conflicted
+++ resolved
@@ -20,19 +20,13 @@
  * Object representing the physical reference to an indirect pdf object.
  *
  * @author Michael Traut
- * 
+ * @version $Revision: 1.5 $
  */
 public class COSObjectKey implements Comparable<COSObjectKey>
 {
-<<<<<<< HEAD
-    private long number;
-    private int generation;
-
-=======
     private final long number;
     private final int generation;
-    
->>>>>>> 906ef8cf
+
     /**
      * PDFObjectKey constructor comment.
      *
@@ -40,11 +34,7 @@
      */
     public COSObjectKey(COSObject object)
     {
-<<<<<<< HEAD
-        this(object.getObjectNumber().longValue(), object.getGenerationNumber().intValue());
-=======
         this(object.getObjectNumber(), object.getGenerationNumber());
->>>>>>> 906ef8cf
     }
 
     /**
@@ -62,10 +52,9 @@
     @Override
     public boolean equals(Object obj)
     {
-        COSObjectKey objToBeCompared = obj instanceof COSObjectKey ? (COSObjectKey)obj : null;
-        return objToBeCompared != null &&
-                objToBeCompared.getNumber() == getNumber() &&
-                objToBeCompared.getGeneration() == getGeneration();
+        return (obj instanceof COSObjectKey) &&
+               ((COSObjectKey)obj).getNumber() == getNumber() &&
+               ((COSObjectKey)obj).getGeneration() == getGeneration();
     }
 
     /**
@@ -90,29 +79,7 @@
     @Override
     public int hashCode()
     {
-<<<<<<< HEAD
-        return (int)(number + generation);
-    }
-    /**
-     * This will set the objects generation number.
-     *
-     * @param newGeneration The objects generation number.
-     */
-    public void setGeneration(int newGeneration)
-    {
-        generation = newGeneration;
-    }
-    /**
-     * This will set the objects id.
-     *
-     * @param newNumber The objects number.
-     */
-    public void setNumber(long newNumber)
-    {
-        number = newNumber;
-=======
         return Long.valueOf(number+generation).hashCode();
->>>>>>> 906ef8cf
     }
 
     @Override

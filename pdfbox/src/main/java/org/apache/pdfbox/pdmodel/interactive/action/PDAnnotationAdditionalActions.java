/*
 * Licensed to the Apache Software Foundation (ASF) under one or more
 * contributor license agreements.  See the NOTICE file distributed with
 * this work for additional information regarding copyright ownership.
 * The ASF licenses this file to You under the Apache License, Version 2.0
 * (the "License"); you may not use this file except in compliance with
 * the License.  You may obtain a copy of the License at
 *
 *      http://www.apache.org/licenses/LICENSE-2.0
 *
 * Unless required by applicable law or agreed to in writing, software
 * distributed under the License is distributed on an "AS IS" BASIS,
 * WITHOUT WARRANTIES OR CONDITIONS OF ANY KIND, either express or implied.
 * See the License for the specific language governing permissions and
 * limitations under the License.
 */
package org.apache.pdfbox.pdmodel.interactive.action;

import org.apache.pdfbox.cos.COSBase;
import org.apache.pdfbox.cos.COSDictionary;
<<<<<<< HEAD
import org.apache.pdfbox.cos.COSObjectable;
=======
import org.apache.pdfbox.pdmodel.common.COSObjectable;
>>>>>>> 17f880d7

/**
 * This class represents an annotation's dictionary of actions
 * that occur due to events.
 *
 * @author Ben Litchfield
 * @author Panagiotis Toumasis
 */
public class PDAnnotationAdditionalActions implements COSObjectable
{
    private final COSDictionary actions;

    /**
     * Default constructor.
     */
    public PDAnnotationAdditionalActions()
    {
        actions = new COSDictionary();
    }

    /**
     * Constructor.
     *
     * @param a The action dictionary.
     */
    public PDAnnotationAdditionalActions( COSDictionary a )
    {
        actions = a;
    }

    /**
     * Convert this standard java object to a COS object.
     *
     * @return The cos object that matches this Java object.
     */
    @Override
    public COSBase getCOSObject()
    {
        return actions;
    }

    /**
     * This will get an action to be performed when the cursor
     * enters the annotation's active area.
     *
     * @return The E entry of annotation's additional actions dictionary.
     */
    public PDAction getE()
    {
        COSDictionary e = (COSDictionary)actions.getDictionaryObject( "E" );
        PDAction retval = null;
        if( e != null )
        {
            retval = PDActionFactory.createAction( e );
        }
        return retval;
    }

    /**
     * This will set an action to be performed when the cursor
     * enters the annotation's active area.
     *
     * @param e The action to be performed.
     */
    public void setE( PDAction e )
    {
        actions.setItem( "E", e );
    }

    /**
     * This will get an action to be performed when the cursor
     * exits the annotation's active area.
     *
     * @return The X entry of annotation's additional actions dictionary.
     */
    public PDAction getX()
    {
        COSDictionary x = (COSDictionary)actions.getDictionaryObject( "X" );
        PDAction retval = null;
        if( x != null )
        {
            retval = PDActionFactory.createAction( x );
        }
        return retval;
    }

    /**
     * This will set an action to be performed when the cursor
     * exits the annotation's active area.
     *
     * @param x The action to be performed.
     */
    public void setX( PDAction x )
    {
        actions.setItem( "X", x );
    }

    /**
     * This will get an action to be performed when the mouse button
     * is pressed inside the annotation's active area.
     * The name D stands for "down".
     *
     * @return The d entry of annotation's additional actions dictionary.
     */
    public PDAction getD()
    {
        COSDictionary d = (COSDictionary)actions.getDictionaryObject( "D" );
        PDAction retval = null;
        if( d != null )
        {
            retval = PDActionFactory.createAction( d );
        }
        return retval;
    }

    /**
     * This will set an action to be performed when the mouse button
     * is pressed inside the annotation's active area.
     * The name D stands for "down".
     *
     * @param d The action to be performed.
     */
    public void setD( PDAction d )
    {
        actions.setItem( "D", d );
    }

    /**
     * This will get an action to be performed when the mouse button
     * is released inside the annotation's active area.
     * The name U stands for "up".
     *
     * @return The U entry of annotation's additional actions dictionary.
     */
    public PDAction getU()
    {
        COSDictionary u = (COSDictionary)actions.getDictionaryObject( "U" );
        PDAction retval = null;
        if( u != null )
        {
            retval = PDActionFactory.createAction( u );
        }
        return retval;
    }

    /**
     * This will set an action to be performed when the mouse button
     * is released inside the annotation's active area.
     * The name U stands for "up".
     *
     * @param u The action to be performed.
     */
    public void setU( PDAction u )
    {
        actions.setItem( "U", u );
    }

    /**
     * This will get an action to be performed when the annotation
     * receives the input focus.
     *
     * @return The Fo entry of annotation's additional actions dictionary.
     */
    public PDAction getFo()
    {
        COSDictionary fo = (COSDictionary)actions.getDictionaryObject( "Fo" );
        PDAction retval = null;
        if( fo != null )
        {
            retval = PDActionFactory.createAction( fo );
        }
        return retval;
    }

    /**
     * This will set an action to be performed when the annotation
     * receives the input focus.
     *
     * @param fo The action to be performed.
     */
    public void setFo( PDAction fo )
    {
        actions.setItem( "Fo", fo );
    }

    /**
     * This will get an action to be performed when the annotation
     * loses the input focus.
     * The name Bl stands for "blurred".
     *
     * @return The Bl entry of annotation's additional actions dictionary.
     */
    public PDAction getBl()
    {
        COSDictionary bl = (COSDictionary)actions.getDictionaryObject( "Bl" );
        PDAction retval = null;
        if( bl != null )
        {
            retval = PDActionFactory.createAction( bl );
        }
        return retval;
    }

    /**
     * This will set an action to be performed when the annotation
     * loses the input focus.
     * The name Bl stands for "blurred".
     *
     * @param bl The action to be performed.
     */
    public void setBl( PDAction bl )
    {
        actions.setItem( "Bl", bl );
    }

    /**
     * This will get an action to be performed when the page containing
     * the annotation is opened. The action is executed after the O action
     * in the page's additional actions dictionary and the OpenAction entry
     * in the document catalog, if such actions are present.
     *
     * @return The PO entry of annotation's additional actions dictionary.
     */
    public PDAction getPO()
    {
        COSDictionary po = (COSDictionary)actions.getDictionaryObject( "PO" );
        PDAction retval = null;
        if( po != null )
        {
            retval = PDActionFactory.createAction( po );
        }
        return retval;
    }

    /**
     * This will set an action to be performed when the page containing
     * the annotation is opened. The action is executed after the O action
     * in the page's additional actions dictionary and the OpenAction entry
     * in the document catalog, if such actions are present.
     *
     * @param po The action to be performed.
     */
    public void setPO( PDAction po )
    {
        actions.setItem( "PO", po );
    }

    /**
     * This will get an action to be performed when the page containing
     * the annotation is closed. The action is executed before the C action
     * in the page's additional actions dictionary, if present.
     *
     * @return The PC entry of annotation's additional actions dictionary.
     */
    public PDAction getPC()
    {
        COSDictionary pc = (COSDictionary)actions.getDictionaryObject( "PC" );
        PDAction retval = null;
        if( pc != null )
        {
            retval = PDActionFactory.createAction( pc );
        }
        return retval;
    }

    /**
     * This will set an action to be performed when the page containing
     * the annotation is closed. The action is executed before the C action
     * in the page's additional actions dictionary, if present.
     *
     * @param pc The action to be performed.
     */
    public void setPC( PDAction pc )
    {
        actions.setItem( "PC", pc );
    }

    /**
     * This will get an action to be performed when the page containing
     * the annotation becomes visible in the viewer application's user interface.
     *
     * @return The PV entry of annotation's additional actions dictionary.
     */
    public PDAction getPV()
    {
        COSDictionary pv = (COSDictionary)actions.getDictionaryObject( "PV" );
        PDAction retval = null;
        if( pv != null )
        {
            retval = PDActionFactory.createAction( pv );
        }
        return retval;
    }

    /**
     * This will set an action to be performed when the page containing
     * the annotation becomes visible in the viewer application's user interface.
     *
     * @param pv The action to be performed.
     */
    public void setPV( PDAction pv )
    {
        actions.setItem( "PV", pv );
    }

    /**
     * This will get an action to be performed when the page containing the annotation
     * is no longer visible in the viewer application's user interface.
     *
     * @return The PI entry of annotation's additional actions dictionary.
     */
    public PDAction getPI()
    {
        COSDictionary pi = (COSDictionary)actions.getDictionaryObject( "PI" );
        PDAction retval = null;
        if( pi != null )
        {
            retval = PDActionFactory.createAction( pi );
        }
        return retval;
    }

    /**
     * This will set an action to be performed when the page containing the annotation
     * is no longer visible in the viewer application's user interface.
     *
     * @param pi The action to be performed.
     */
    public void setPI( PDAction pi )
    {
        actions.setItem( "PI", pi );
    }
}<|MERGE_RESOLUTION|>--- conflicted
+++ resolved
@@ -16,14 +16,8 @@
  */
 package org.apache.pdfbox.pdmodel.interactive.action;
 
-import org.apache.pdfbox.cos.COSBase;
 import org.apache.pdfbox.cos.COSDictionary;
-<<<<<<< HEAD
 import org.apache.pdfbox.cos.COSObjectable;
-=======
-import org.apache.pdfbox.pdmodel.common.COSObjectable;
->>>>>>> 17f880d7
-
 /**
  * This class represents an annotation's dictionary of actions
  * that occur due to events.
@@ -59,7 +53,7 @@
      * @return The cos object that matches this Java object.
      */
     @Override
-    public COSBase getCOSObject()
+    public COSDictionary getCOSObject()
     {
         return actions;
     }

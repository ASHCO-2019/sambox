/*
 * Licensed to the Apache Software Foundation (ASF) under one or more
 * contributor license agreements.  See the NOTICE file distributed with
 * this work for additional information regarding copyright ownership.
 * The ASF licenses this file to You under the Apache License, Version 2.0
 * (the "License"); you may not use this file except in compliance with
 * the License.  You may obtain a copy of the License at
 *
 *      http://www.apache.org/licenses/LICENSE-2.0
 *
 * Unless required by applicable law or agreed to in writing, software
 * distributed under the License is distributed on an "AS IS" BASIS,
 * WITHOUT WARRANTIES OR CONDITIONS OF ANY KIND, either express or implied.
 * See the License for the specific language governing permissions and
 * limitations under the License.
 */
package org.apache.pdfbox.pdmodel;

import java.util.ArrayDeque;
import java.util.ArrayList;
import java.util.Iterator;
import java.util.List;
import java.util.Queue;

import org.apache.pdfbox.cos.COSArray;
import org.apache.pdfbox.cos.COSBase;
import org.apache.pdfbox.cos.COSDictionary;
import org.apache.pdfbox.cos.COSInteger;
import org.apache.pdfbox.cos.COSName;
import org.apache.pdfbox.pdmodel.common.COSObjectable;

/**
 * The page tree, which defines the ordering of pages in the document in an efficient manner.
 *
 * @author John Hewson
 */
public class PDPageTree implements COSObjectable, Iterable<PDPage>
{
    private final COSDictionary root;

    /**
     * Constructor for embedding.
     */
    public PDPageTree()
    {
        root = new COSDictionary();
        root.setItem(COSName.TYPE, COSName.PAGES);
        root.setItem(COSName.KIDS, new COSArray());
        root.setItem(COSName.COUNT, COSInteger.ZERO);
    }

    /**
     * Constructor for reading.
     *
     * @param root A page tree root.
     */
    public PDPageTree(COSDictionary root)
    {
        if (root == null)
        {
            throw new IllegalArgumentException("root cannot be null");
        }
        this.root = root;
    }

    /**
     * Returns the given attribute, inheriting from parent tree nodes if necessary.
     *
     * @param node page object
     * @param key the key to look up
     * @return COS value for the given key
     */
    public static COSBase getInheritableAttribute(COSDictionary node, COSName key)
    {
        COSBase value = node.getDictionaryObject(key);
        if (value != null)
        {
            return value;
        }

        COSDictionary parent = (COSDictionary) node.getDictionaryObject(COSName.PARENT, COSName.P);
        if (parent != null)
        {
            return getInheritableAttribute(parent, key);
        }

        return null;
    }

    /**
     * Returns an iterator which walks all pages in the tree, in order.
     */
    @Override
    public Iterator<PDPage> iterator()
    {
        return new PageIterator(root);
    }

    /**
     * Helper to get kids from malformed PDFs.
     * 
     * @param node page tree node
     * @return list of kids
     */
    private List<COSDictionary> getKids(COSDictionary node)
    {
        List<COSDictionary> result = new ArrayList<COSDictionary>();

        COSArray kids = (COSArray) node.getDictionaryObject(COSName.KIDS);
        if (kids == null)
        {
            // probably a malformed PDF
            return result;
        }

        for (int i = 0, size = kids.size(); i < size; i++)
        {
            // TODO investigate this, does it load? Should it load?
            result.add((COSDictionary) kids.getObject(i).getCOSObject());
        }

        return result;
    }

    /**
     * Iterator which walks all pages in the tree, in order.
     */
    private final class PageIterator implements Iterator<PDPage>
    {
        private final Queue<COSDictionary> queue = new ArrayDeque<COSDictionary>();

        private PageIterator(COSDictionary node)
        {
            enqueueKids(node);
        }

        private void enqueueKids(COSDictionary node)
        {
            if (isPageTreeNode(node))
            {
                List<COSDictionary> kids = getKids(node);
                for (COSDictionary kid : kids)
                {
                    enqueueKids(kid);
                }
            }
            else
            {
                queue.add(node);
            }
        }

        @Override
        public boolean hasNext()
        {
            return !queue.isEmpty();
        }

        @Override
        public PDPage next()
        {
            COSDictionary next = queue.poll();

            // sanity check
            if (next.getCOSName(COSName.TYPE) != COSName.PAGE)
            {
                throw new IllegalStateException("Expected Page but got " + next);
            }

            return new PDPage(next);
        }

        @Override
        public void remove()
        {
            throw new UnsupportedOperationException();
        }
    }

    /**
     * Returns the page at the given index.
     *
     * @param index zero-based index
     */
    public PDPage get(int index)
    {
        COSDictionary dict = get(index + 1, root, 0);

        // sanity check
        if (dict.getCOSName(COSName.TYPE) != COSName.PAGE)
        {
            throw new IllegalStateException("Expected Page but got " + dict);
        }

        return new PDPage(dict);
    }

    /**
     * Returns the given COS page using a depth-first search.
     *
     * @param pageNum 1-based page number
     * @param node page tree node to search
     * @param encountered number of pages encountered so far
     * @return COS dictionary of the Page object
     */
    private COSDictionary get(int pageNum, COSDictionary node, int encountered)
    {
        if (pageNum < 0)
        {
            throw new IndexOutOfBoundsException("Index out of bounds: " + pageNum);
        }

        if (isPageTreeNode(node))
        {
            int count = node.getInt(COSName.COUNT, 0);
            if (pageNum <= encountered + count)
            {
                // it's a kid of this node
                for (COSDictionary kid : getKids(node))
                {
                    // which kid?
                    if (isPageTreeNode(kid))
                    {
                        int kidCount = kid.getInt(COSName.COUNT, 0);
                        if (pageNum <= encountered + kidCount)
                        {
                            // it's this kid
                            return get(pageNum, kid, encountered);
                        }
                        else
                        {
                            encountered += kidCount;
                        }
                    }
                    else
                    {
                        // single page
                        encountered++;
                        if (pageNum == encountered)
                        {
                            // it's this page
                            return get(pageNum, kid, encountered);
                        }
                    }
                }

                throw new IllegalStateException();
            }
            else
            {
                throw new IndexOutOfBoundsException("Index out of bounds: " + pageNum);
            }
        }
        else
        {
            if (encountered == pageNum)
            {
                return node;
            }
            else
            {
                throw new IllegalStateException();
            }
        }
    }

    /**
     * Returns true if the node is a page tree node (i.e. and intermediate).
     */
    private boolean isPageTreeNode(COSDictionary node)
    {
        // some files such as PDFBOX-2250-229205.pdf don't have Pages set as the Type, so we have
        // to check for the presence of Kids too
        return node.getCOSName(COSName.TYPE) == COSName.PAGES || node.containsKey(COSName.KIDS);
    }

    /**
     * Returns the index of the given page, or -1 if it does not exist.
     *
     * @param page The page to search for.
     * @return the zero-based index of the given page, or -1 if the page is not found.
     */
    public int indexOf(PDPage page)
    {
        SearchContext context = new SearchContext(page);
        if (findPage(context, root))
        {
            return context.index;
        }
        return -1;
    }

    private boolean findPage(SearchContext context, COSDictionary node)
    {
        for (COSDictionary kid : getKids(node))
        {
            if (context.found)
            {
                break;
            }
            if (isPageTreeNode(kid))
            {
                findPage(context, kid);
            }
            else
            {
                context.visitPage(kid);
            }
<<<<<<< HEAD
            node = (COSDictionary) node.getDictionaryObject(COSName.PARENT, COSName.P);
        } while (node != null);
        return num - 1;
=======
        }
        return context.found;
    }

    private static class SearchContext
    {
        private final COSDictionary searched;
        private int index = -1;
        private boolean found;

        private SearchContext(PDPage page)
        {
            this.searched = page.getCOSObject();
        }

        private void visitPage(COSDictionary current)
        {
            index++;
            found = searched.equals(current);
        }
>>>>>>> 3cb3e24e
    }

    /**
     * Returns the number of leaf nodes (page objects) that are descendants of this root within the page tree.
     */
    public int getCount()
    {
        return root.getInt(COSName.COUNT, 0);
    }

    @Override
    public COSDictionary getCOSObject()
    {
        return root;
    }

    /**
     * Removes the page with the given index from the page tree.
     * 
     * @param index zero-based page index
     */
    public void remove(int index)
    {
        COSDictionary node = get(index + 1, root, 0);
        remove(node);
    }

    /**
     * Removes the given page from the page tree.
     *
     * @param page The page to remove.
     */
    public void remove(PDPage page)
    {
        remove(page.getCOSObject());
    }

    /**
     * Removes the given COS page.
     */
    private void remove(COSDictionary node)
    {
        // remove from parent's kids
        COSDictionary parent = (COSDictionary) node.getDictionaryObject(COSName.PARENT, COSName.P);
        COSArray kids = (COSArray) parent.getDictionaryObject(COSName.KIDS);
        if (kids.removeObject(node))
        {
            // update ancestor counts
            do
            {
                node = (COSDictionary) node.getDictionaryObject(COSName.PARENT, COSName.P);
                if (node != null)
                {
                    node.setInt(COSName.COUNT, node.getInt(COSName.COUNT) - 1);
                }
            } while (node != null);
        }
    }

    /**
     * Adds the given page to this page tree.
     * 
     * @param page The page to add.
     */
    public void add(PDPage page)
    {
        // set parent
        COSDictionary node = page.getCOSObject();
        node.setItem(COSName.PARENT, root);

        // todo: re-balance tree? (or at least group new pages into tree nodes of e.g. 20)

        // add to parent's kids
        COSArray kids = (COSArray) root.getDictionaryObject(COSName.KIDS);
        kids.add(node);

        // update ancestor counts
        do
        {
            node = (COSDictionary) node.getDictionaryObject(COSName.PARENT, COSName.P);
            if (node != null)
            {
                node.setInt(COSName.COUNT, node.getInt(COSName.COUNT) + 1);
            }
        } while (node != null);
    }
}<|MERGE_RESOLUTION|>--- conflicted
+++ resolved
@@ -17,17 +17,18 @@
 package org.apache.pdfbox.pdmodel;
 
 import java.util.ArrayDeque;
-import java.util.ArrayList;
 import java.util.Iterator;
-import java.util.List;
 import java.util.Queue;
-
 import org.apache.pdfbox.cos.COSArray;
 import org.apache.pdfbox.cos.COSBase;
 import org.apache.pdfbox.cos.COSDictionary;
 import org.apache.pdfbox.cos.COSInteger;
 import org.apache.pdfbox.cos.COSName;
+
 import org.apache.pdfbox.pdmodel.common.COSObjectable;
+
+import java.util.ArrayList;
+import java.util.List;
 
 /**
  * The page tree, which defines the ordering of pages in the document in an efficient manner.
@@ -306,12 +307,7 @@
             {
                 context.visitPage(kid);
             }
-<<<<<<< HEAD
-            node = (COSDictionary) node.getDictionaryObject(COSName.PARENT, COSName.P);
-        } while (node != null);
-        return num - 1;
-=======
-        }
+        }         
         return context.found;
     }
 
@@ -331,11 +327,11 @@
             index++;
             found = searched.equals(current);
         }
->>>>>>> 3cb3e24e
-    }
-
-    /**
-     * Returns the number of leaf nodes (page objects) that are descendants of this root within the page tree.
+    }
+
+    /**
+     * Returns the number of leaf nodes (page objects) that are descendants of this root within the
+     * page tree.
      */
     public int getCount()
     {
@@ -393,8 +389,6 @@
 
     /**
      * Adds the given page to this page tree.
-     * 
-     * @param page The page to add.
      */
     public void add(PDPage page)
     {

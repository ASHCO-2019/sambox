/*
 * Licensed to the Apache Software Foundation (ASF) under one or more
 * contributor license agreements.  See the NOTICE file distributed with
 * this work for additional information regarding copyright ownership.
 * The ASF licenses this file to You under the Apache License, Version 2.0
 * (the "License"); you may not use this file except in compliance with
 * the License.  You may obtain a copy of the License at
 *
 *      http://www.apache.org/licenses/LICENSE-2.0
 *
 * Unless required by applicable law or agreed to in writing, software
 * distributed under the License is distributed on an "AS IS" BASIS,
 * WITHOUT WARRANTIES OR CONDITIONS OF ANY KIND, either express or implied.
 * See the License for the specific language governing permissions and
 * limitations under the License.
 */
package org.apache.pdfbox.pdfparser;

import java.io.IOException;

import java.util.ArrayList;
import java.util.Iterator;

import org.apache.pdfbox.cos.COSArray;
import org.apache.pdfbox.cos.COSBase;
import org.apache.pdfbox.cos.COSDocument;
import org.apache.pdfbox.cos.COSInteger;
import org.apache.pdfbox.cos.COSName;
import org.apache.pdfbox.cos.COSStream;
import org.apache.pdfbox.pdfparser.xref.CompressedXrefEntry;
import org.apache.pdfbox.pdfparser.xref.Xref;
import org.apache.pdfbox.pdfparser.xref.XrefEntry;

/**
 * This will parse a PDF 1.5 (or better) Xref stream and
 * extract the xref information from the stream.
 *
 *  @author Justin LeFebvre
 */
public class PDFXrefStreamParser extends BaseParser
{
    private COSStream stream;
    private Xref xref;

    /**
     * Constructor.
     *
     * @param strm The stream to parse.
     * @param doc The document for the current parsing.
     * @param xref
     *
     * @throws IOException If there is an error initializing the stream.
     */
    public PDFXrefStreamParser(COSStream strm, COSDocument doc, Xref xref)
            throws IOException
    {
        super(strm.getUnfilteredStream());
        document = doc;
        stream = strm;
        this.xref = xref;
    }

    /**
     * Parses through the unfiltered stream and populates the xrefTable HashMap.
     * @throws IOException If there is an error while parsing the stream.
     */
    public void parse() throws IOException
    {
        try
        {
            // TODO Refactor all this is just to get object numbers
            COSArray xrefFormat = (COSArray)stream.getDictionaryObject(COSName.W);
            COSArray indexArray = (COSArray)stream.getDictionaryObject(COSName.INDEX);
            /*
             * If Index doesn't exist, we will use the default values.
             */
            if(indexArray == null)
            {
                indexArray = new COSArray();
                indexArray.add(COSInteger.ZERO);
                indexArray.add(stream.getDictionaryObject(COSName.SIZE));
            }

            ArrayList<Long> objNums = new ArrayList<Long>();

            /*
             * Populates objNums with all object numbers available
             */
            Iterator<COSBase> indexIter = indexArray.iterator();
            while(indexIter.hasNext())
            {
                long objID = ((COSInteger)indexIter.next()).longValue();
                int size = ((COSInteger)indexIter.next()).intValue();
                for(int i = 0; i < size; i++)
                {
                    objNums.add(objID + i);
                }
            }
<<<<<<< HEAD
            Iterator<Integer> objIter = objNums.iterator();
            // TODO END Refactor all this is just to get object numbers
=======
            Iterator<Long> objIter = objNums.iterator();
>>>>>>> 906ef8cf
            /*
             * Calculating the size of the line in bytes
             */
            int w0 = xrefFormat.getInt(0);
            int w1 = xrefFormat.getInt(1);
            int w2 = xrefFormat.getInt(2);
            int lineSize = w0 + w1 + w2;

            while(pdfSource.available() > 0 && objIter.hasNext())
            {
                byte[] currLine = new byte[lineSize];
                pdfSource.read(currLine);

                // Need to remember the current objID
                Integer objID = objIter.next();

                int type = 0;
                /*
                 * Grabs the number of bytes specified for the first column in
                 * the W array and stores it.
                 */
                for(int i = 0; i < w0; i++)
                {
                    type += (currLine[i] & 0x00ff) << ((w0 - i - 1)* 8);
                }
<<<<<<< HEAD
                int field1 = 0;
                for (int i = 0; i < w1; i++)
                {
                    field1 += (currLine[i + w0] & 0x00ff) << ((w1 - i - 1) * 8);
                }
                int field2 = 0;
                for (int i = 0; i < w2; i++)
                {
                    field2 += (currLine[i + w0 + w1] & 0x00ff) << ((w2 - i - 1) * 8);
                }
=======
                //Need to remember the current objID
                Long objID = objIter.next();
>>>>>>> 906ef8cf
                /*
                 * 3 different types of entries.
                 */
                switch(type)
                {
                    case 0:
                    // xref.add(XrefEntry.freeEntry(objID, field1, field2));
                        break;
                    case 1:
                    xref.add(XrefEntry.inUseEntry(objID, field1, field2));
                        break;
                    case 2:
                    xref.add(CompressedXrefEntry.compressedEntry(objID, field1));
                        break;
                    default:
                        break;
                }
            }
        }
        finally
        {
            pdfSource.close();
        }
    }
}<|MERGE_RESOLUTION|>--- conflicted
+++ resolved
@@ -17,7 +17,6 @@
 package org.apache.pdfbox.pdfparser;
 
 import java.io.IOException;
-
 import java.util.ArrayList;
 import java.util.Iterator;
 
@@ -96,12 +95,8 @@
                     objNums.add(objID + i);
                 }
             }
-<<<<<<< HEAD
-            Iterator<Integer> objIter = objNums.iterator();
+            Iterator<Long> objIter = objNums.iterator();
             // TODO END Refactor all this is just to get object numbers
-=======
-            Iterator<Long> objIter = objNums.iterator();
->>>>>>> 906ef8cf
             /*
              * Calculating the size of the line in bytes
              */
@@ -116,7 +111,7 @@
                 pdfSource.read(currLine);
 
                 // Need to remember the current objID
-                Integer objID = objIter.next();
+                Long objID = objIter.next();
 
                 int type = 0;
                 /*
@@ -127,7 +122,6 @@
                 {
                     type += (currLine[i] & 0x00ff) << ((w0 - i - 1)* 8);
                 }
-<<<<<<< HEAD
                 int field1 = 0;
                 for (int i = 0; i < w1; i++)
                 {
@@ -138,10 +132,6 @@
                 {
                     field2 += (currLine[i + w0 + w1] & 0x00ff) << ((w2 - i - 1) * 8);
                 }
-=======
-                //Need to remember the current objID
-                Long objID = objIter.next();
->>>>>>> 906ef8cf
                 /*
                  * 3 different types of entries.
                  */

/*
 * Licensed to the Apache Software Foundation (ASF) under one or more
 * contributor license agreements.  See the NOTICE file distributed with
 * this work for additional information regarding copyright ownership.
 * The ASF licenses this file to You under the Apache License, Version 2.0
 * (the "License"); you may not use this file except in compliance with
 * the License.  You may obtain a copy of the License at
 *
 *      http://www.apache.org/licenses/LICENSE-2.0
 *
 * Unless required by applicable law or agreed to in writing, software
 * distributed under the License is distributed on an "AS IS" BASIS,
 * WITHOUT WARRANTIES OR CONDITIONS OF ANY KIND, either express or implied.
 * See the License for the specific language governing permissions and
 * limitations under the License.
 */
package org.apache.pdfbox.pdfparser;

import static org.apache.pdfbox.xref.XrefEntry.inUseEntry;

import java.io.File;
import java.io.FileOutputStream;
import java.io.IOException;
import java.io.InputStream;
import java.io.OutputStream;
import java.util.ArrayList;
import java.util.Collection;
import java.util.Collections;
import java.util.HashMap;
import java.util.HashSet;
import java.util.LinkedList;
import java.util.List;
import java.util.Map;
import java.util.Queue;
import java.util.Set;
import java.util.TreeMap;
import java.util.Vector;

import org.apache.commons.logging.Log;
import org.apache.commons.logging.LogFactory;
import org.apache.pdfbox.cos.COSArray;
import org.apache.pdfbox.cos.COSBase;
import org.apache.pdfbox.cos.COSDictionary;
import org.apache.pdfbox.cos.COSDocument;
import org.apache.pdfbox.cos.COSName;
import org.apache.pdfbox.cos.COSNull;
import org.apache.pdfbox.cos.COSNumber;
import org.apache.pdfbox.cos.COSObject;
import org.apache.pdfbox.cos.COSObjectKey;
import org.apache.pdfbox.cos.COSStream;
import org.apache.pdfbox.io.IOUtils;
import org.apache.pdfbox.pdmodel.encryption.SecurityHandler;
<<<<<<< HEAD
import org.apache.pdfbox.xref.CompressedXrefEntry;
import org.apache.pdfbox.xref.TrailerMerger;
import org.apache.pdfbox.xref.Xref;
import org.apache.pdfbox.xref.XrefEntry;
import org.apache.pdfbox.xref.XrefType;
=======
>>>>>>> 64181a70

/**
 * PDF-Parser which first reads startxref and xref tables in order to know valid objects and parse only these objects.
 * 
 * First {@link #parse()} must be called before page objects
 * can be retrieved, e.g. {@link #getPDDocument()}.
 * 
 * This class is a much enhanced version of <code>QuickParser</code> presented in <a
 * href="https://issues.apache.org/jira/browse/PDFBOX-1104">PDFBOX-1104</a> by Jeremy Villalobos.
 */
public class COSParser extends BaseParser
{
    private static final String PDF_HEADER = "%PDF-";
    private static final String FDF_HEADER = "%FDF-";
    
    private static final String PDF_DEFAULT_VERSION = "1.4";
    private static final String FDF_DEFAULT_VERSION = "1.0";

    private static final char[] XREF_TABLE = new char[] { 'x', 'r', 'e', 'f' };
    private static final char[] XREF_STREAM = new char[] { '/', 'X', 'R', 'e', 'f' };
    private static final char[] STARTXREF = new char[] { 's','t','a','r','t','x','r','e','f' };

    private static final long MINIMUM_SEARCH_OFFSET = 6;
    
    private static final int X = 'x';

    /**
     * Only parse the PDF file minimally allowing access to basic information.
     */
    public static final String SYSPROP_PARSEMINIMAL = 
            "org.apache.pdfbox.pdfparser.nonSequentialPDFParser.parseMinimal";
    
    /**
     * The range within the %%EOF marker will be searched.
     * Useful if there are additional characters after %%EOF within the PDF. 
     */
    public static final String SYSPROP_EOFLOOKUPRANGE =
            "org.apache.pdfbox.pdfparser.nonSequentialPDFParser.eofLookupRange";

    /**
     * How many trailing bytes to read for EOF marker.
     */
    private static final int DEFAULT_TRAIL_BYTECOUNT = 2048;
    /**
     * EOF-marker.
     */
    protected static final char[] EOF_MARKER = new char[] { '%', '%', 'E', 'O', 'F' };
    /**
     * obj-marker.
     */
    protected static final char[] OBJ_MARKER = new char[] { 'o', 'b', 'j' };

    private long trailerOffset;
    
    /**
     * file length.
     */
    protected long fileLen;

    /**
     * is parser using auto healing capacity ?
     */
    private boolean isLenient = true;

    protected boolean initialParseDone = false;
    /**
     * Contains all found objects of a brute force search.
     */
    private Map<COSObjectKey, Long> bfSearchCOSObjectKeyOffsets = null;
    private List<Long> bfSearchXRefTablesOffsets = null;
    private List<Long> bfSearchXRefStreamsOffsets = null;

    /**
     * The security handler.
     */
    protected SecurityHandler securityHandler = null;

    /**
     *  how many trailing bytes to read for EOF marker.
     */
    private int readTrailBytes = DEFAULT_TRAIL_BYTECOUNT; 

    private static final Log LOG = LogFactory.getLog(COSParser.class);

    private Xref xref = new Xref();
    private TrailerMerger trailerMerger = new TrailerMerger();

    /**
     * The prefix for the temp file being used. 
     */
    public static final String TMP_FILE_PREFIX = "tmpPDF";
    
    /**
     * Constructor.
     * 
     * @param input inputStream of the pdf to be read
     * @throws IOException if something went wrong
     */
    public COSParser(InputStream input) throws IOException
    {
        super(input);
    }

    /**
     * Sets how many trailing bytes of PDF file are searched for EOF marker and 'startxref' marker. If not set we use
     * default value {@link #DEFAULT_TRAIL_BYTECOUNT}.
     * 
     * <p>We check that new value is at least 16. However for practical use cases this value should not be lower than
     * 1000; even 2000 was found to not be enough in some cases where some trailing garbage like HTML snippets followed
     * the EOF marker.</p>
     * 
     * <p>
     * In case system property {@link #SYSPROP_EOFLOOKUPRANGE} is defined this value will be set on initialization but
     * can be overwritten later.
     * </p>
     * 
     * @param byteCount number of trailing bytes
     */
    public void setEOFLookupRange(int byteCount)
    {
        if (byteCount > 15)
        {
            readTrailBytes = byteCount;
        }
    }

    /**
     * Parses cross reference tables.
     * 
     * @param startXRefOffset start offset of the first table
     * @return the trailer dictionary
     * @throws IOException if something went wrong
     */
    protected COSDictionary parseXref(long startXRefOffset) throws IOException
    {
        pdfSource.seek(startXRefOffset);
        long startXrefOffset = Math.max(0, parseStartXref());
        // check the startxref offset
        long fixedOffset = checkXRefOffset(startXrefOffset);
        if (fixedOffset > -1)
        {
            startXrefOffset = fixedOffset;
        }
        document.setStartXref(startXrefOffset);
        long prev = startXrefOffset;
        // ---- parse whole chain of xref tables/object streams using PREV reference
        while (prev > -1)
        {
            // seek to xref table
            pdfSource.seek(prev);

            // skip white spaces
            skipSpaces();
            // -- parse xref
            if (pdfSource.peek() == X)
            {
                // xref table and trailer
                // use existing parser to parse xref table
                parseXrefTable(prev);
                // parse the last trailer.
                trailerOffset = pdfSource.getOffset();
                // PDFBOX-1739 skip extra xref entries in RegisSTAR documents
                while (isLenient && pdfSource.peek() != 't')
                {
                    if (pdfSource.getOffset() == trailerOffset)
                    {
                        // warn only the first time
                        LOG.warn("Expected trailer object at position " + trailerOffset
                                + ", keep trying");
                    }
                    readLine();
                }
                COSDictionary trailer = parseTrailer();
                // check for a XRef stream, it may contain some object ids of compressed objects
                if (trailer.containsKey(COSName.XREF_STM))
                {
                    int streamOffset = trailer.getInt(COSName.XREF_STM);
                    // check the xref stream reference
                    fixedOffset = checkXRefStreamOffset(streamOffset, false);
                    if (fixedOffset > -1 && fixedOffset != streamOffset)
                    {
                        streamOffset = (int)fixedOffset;
                        trailer.setInt(COSName.XREF_STM, streamOffset);
                    }
                    if (streamOffset > 0)
                    {
                        pdfSource.seek(streamOffset);
                        skipSpaces();
                        parseXrefObjStream(prev, false);
                    }
                    else
                    {
                        if(isLenient)
                        {
                            LOG.error("Skipped XRef stream due to a corrupt offset:"+streamOffset);
                        }
                        else
                        {
                            throw new IOException("Skipped XRef stream due to a corrupt offset:"+streamOffset);
                        }
                    }
                }
                prev = trailer.getInt(COSName.PREV);
                if (prev > -1)
                {
                    // check the xref table reference
                    fixedOffset = checkXRefOffset(prev);
                    if (fixedOffset > -1 && fixedOffset != prev)
                    {
                        prev = fixedOffset;
                        trailer.setLong(COSName.PREV, prev);
                    }
                }
            }
            else
            {
                // parse xref stream
                prev = parseXrefObjStream(prev, true);
                if (prev > -1)
                {
                    // check the xref table reference
                    fixedOffset = checkXRefOffset(prev);
                    if (fixedOffset > -1 && fixedOffset != prev)
                    {
                        prev = fixedOffset;
                    }
                }
            }
        }
        COSDictionary trailer = trailerMerger.getTrailer();
        document.setTrailer(trailer);
        // check the offsets of all referenced objects
        checkXrefOffsets();
        document.setXRefTable(xref);
        return trailer;
    }

    /**
     * Parses an xref object stream starting with indirect object id.
     * 
     * @return value of PREV item in dictionary or <code>-1</code> if no such item exists
     */
    private long parseXrefObjStream(long objByteOffset, boolean isStandalone) throws IOException
    {
        // ---- parse indirect object head
        readObjectNumber();
        readGenerationNumber();
        readExpectedString(OBJ_MARKER, true);

        COSDictionary dict = parseCOSDictionary();
        COSStream xrefStream = parseCOSStream(dict);
        parseXrefStream(xrefStream, (int) objByteOffset, isStandalone);
        xrefStream.close();

        return dict.getLong(COSName.PREV);
    }
    
    /**
     * Looks for and parses startxref. We first look for last '%%EOF' marker (within last
     * {@link #DEFAULT_TRAIL_BYTECOUNT} bytes (or range set via {@link #setEOFLookupRange(int)}) and go back to find
     * <code>startxref</code>.
     * 
     * @return the offset of StartXref
     * @throws IOException If something went wrong.
     */
    protected final long getStartxrefOffset() throws IOException
    {
        byte[] buf;
        long skipBytes;
        // read trailing bytes into buffer
        try
        {
            final int trailByteCount = (fileLen < readTrailBytes) ? (int) fileLen : readTrailBytes;
            buf = new byte[trailByteCount];
            skipBytes = fileLen - trailByteCount;
            pdfSource.seek(skipBytes);
            int off = 0;
            int readBytes;
            while (off < trailByteCount)
            {
                readBytes = pdfSource.read(buf, off, trailByteCount - off);
                // in order to not get stuck in a loop we check readBytes (this should never happen)
                if (readBytes < 1)
                {
                    throw new IOException(
                            "No more bytes to read for trailing buffer, but expected: "
                                    + (trailByteCount - off));
                }
                off += readBytes;
            }
        }
        finally
        {
            pdfSource.seek(0);
        }
        // find last '%%EOF'
        int bufOff = lastIndexOf(EOF_MARKER, buf, buf.length);
        if (bufOff < 0)
        {
            if (isLenient) 
            {
                // in lenient mode the '%%EOF' isn't needed
                bufOff = buf.length;
                LOG.debug("Missing end of file marker '" + new String(EOF_MARKER) + "'");
            } 
            else 
            {
                throw new IOException("Missing end of file marker '" + new String(EOF_MARKER) + "'");
            }
        }
        // find last startxref preceding EOF marker
        bufOff = lastIndexOf(STARTXREF, buf, bufOff);
        long startXRefOffset = skipBytes + bufOff;

        if (bufOff < 0)
        {
            if (isLenient) 
            {
                LOG.debug("Can't find offset for startxref");
                return -1;
            }
            else
            {
                throw new IOException("Missing 'startxref' marker.");
            }
        }
        return startXRefOffset;
    }
    
    /**
     * Searches last appearance of pattern within buffer. Lookup before _lastOff and goes back until 0.
     * 
     * @param pattern pattern to search for
     * @param buf buffer to search pattern in
     * @param endOff offset (exclusive) where lookup starts at
     * 
     * @return start offset of pattern within buffer or <code>-1</code> if pattern could not be found
     */
    protected int lastIndexOf(final char[] pattern, final byte[] buf, final int endOff)
    {
        final int lastPatternChOff = pattern.length - 1;

        int bufOff = endOff;
        int patOff = lastPatternChOff;
        char lookupCh = pattern[patOff];

        while (--bufOff >= 0)
        {
            if (buf[bufOff] == lookupCh)
            {
                if (--patOff < 0)
                {
                    // whole pattern matched
                    return bufOff;
                }
                // matched current char, advance to preceding one
                lookupCh = pattern[patOff];
            }
            else if (patOff < lastPatternChOff)
            {
                // no char match but already matched some chars; reset
                patOff = lastPatternChOff;
                lookupCh = pattern[patOff];
            }
        }
        return -1;
    }
    
    /**
     * Return true if parser is lenient. Meaning auto healing capacity of the parser are used.
     *
     * @return true if parser is lenient
     */
    public boolean isLenient()
    {
        return isLenient;
    }

    /**
     * Change the parser leniency flag.
     *
     * This method can only be called before the parsing of the file.
     *
     * @param lenient try to handle malformed PDFs.
     *
     */
    public void setLenient(boolean lenient)
    {
        if (initialParseDone)
        {
            throw new IllegalArgumentException("Cannot change leniency after parsing");
        }
        this.isLenient = lenient;
    }

    /**
     * Creates a unique object id using object number and object generation
     * number. (requires object number &lt; 2^31))
     */
    private long getObjectId(final COSObject obj)
    {
        return obj.getObjectNumber() << 32 | obj.getGenerationNumber();
    }

    /**
     * Adds all from newObjects to toBeParsedList if it is not an COSObject or
     * we didn't add this COSObject already (checked via addedObjects).
     */
    private void addNewToList(final Queue<COSBase> toBeParsedList,
            final Collection<COSBase> newObjects, final Set<Long> addedObjects)
    {
        for (COSBase newObject : newObjects)
        {
            addNewToList(toBeParsedList, newObject, addedObjects);
        }
    }

    /**
     * Adds newObject to toBeParsedList if it is not an COSObject or we didn't
     * add this COSObject already (checked via addedObjects).
     */
    private void addNewToList(final Queue<COSBase> toBeParsedList, final COSBase newObject,
            final Set<Long> addedObjects)
    {
        if (newObject instanceof COSObject)
        {
            final long objId = getObjectId((COSObject) newObject);
            if (!addedObjects.add(objId))
            {
                return;
            }
        }
        toBeParsedList.add(newObject);
    }

    /**
     * Will parse every object necessary to load a single page from the pdf document. We try our best to order objects
     * according to offset in file before reading to minimize seek operations.
     * 
     * @param dict the COSObject from the parent pages.
     * @param excludeObjects dictionary object reference entries with these names will not be parsed
     * 
     * @throws IOException
     */
    protected void parseDictObjects(COSDictionary dict, COSName... excludeObjects) throws IOException
    {
        // ---- create queue for objects waiting for further parsing
        final Queue<COSBase> toBeParsedList = new LinkedList<COSBase>();
        // offset ordered object map
        final TreeMap<Long, List<COSObject>> objToBeParsed = new TreeMap<Long, List<COSObject>>();
        // in case of compressed objects offset points to stmObj
        final Set<Long> parsedObjects = new HashSet<Long>();
        final Set<Long> addedObjects = new HashSet<Long>();

        addExcludedToList(excludeObjects, dict, parsedObjects);
        addNewToList(toBeParsedList, dict.getValues(), addedObjects);

        // ---- go through objects to be parsed
        while (!(toBeParsedList.isEmpty() && objToBeParsed.isEmpty()))
        {
            // -- first get all COSObject from other kind of objects and
            // put them in objToBeParsed; afterwards toBeParsedList is empty
            COSBase baseObj;
            while ((baseObj = toBeParsedList.poll()) != null)
            {
                if (baseObj instanceof COSDictionary)
                {
                    addNewToList(toBeParsedList, ((COSDictionary) baseObj).getValues(), addedObjects);
                }
                else if (baseObj instanceof COSArray)
                {
                    for (COSBase current : (COSArray) baseObj)
                    {
                        addNewToList(toBeParsedList, current, addedObjects);
                    }
                }
                else if (baseObj instanceof COSObject)
                {
                    COSObject obj = (COSObject) baseObj;
                    long objId = getObjectId(obj);
                    COSObjectKey objKey = new COSObjectKey(obj);

                    if (!parsedObjects.contains(objId))
                    {
                        XrefEntry entry = xref.get(objKey);
                        if (entry != null)
                        {
                            switch (entry.getType())
                            {
                            case IN_USE:
                                objToBeParsed.put(entry.getByteOffset(),
                                        Collections.singletonList(obj));
                                break;
                            case COMPRESSED:
                                long containingStreamNumber = ((CompressedXrefEntry) entry)
                                        .getObjectStreamNumber();
                                XrefEntry containingStreamEntry = xref.get(new COSObjectKey(
                                        containingStreamNumber, 0));
                                if (containingStreamEntry == null
                                        || containingStreamEntry.getType() != XrefType.IN_USE
                                        || containingStreamEntry.getByteOffset() <= 0)
                                {
                                    throw new IOException(
                                            String.format(
                                                    "Unable to find containing object stream %d for object %d",
                                                    containingStreamNumber, entry.getObjectNumber()));
                                }
                                List<COSObject> stmObjects = objToBeParsed
                                        .get(containingStreamEntry.getByteOffset());
                                if (stmObjects == null)
                                {
                                    stmObjects = new ArrayList<COSObject>();
                                    objToBeParsed.put(containingStreamEntry.getByteOffset(),
                                            stmObjects);
                                }
                                stmObjects.add(obj);
                                break;
                            case FREE:
                            default:
                            }
                        }
                        else
                        {
                            // NULL object
                            COSObject pdfObject = document.getObjectFromPool(objKey);
                            pdfObject.setObject(COSNull.NULL);
                        }
                    }
                }
            }

            // ---- read first COSObject with smallest offset;
            // resulting object will be added to toBeParsedList
            if (objToBeParsed.isEmpty())
            {
                break;
            }

            for (COSObject obj : objToBeParsed.remove(objToBeParsed.firstKey()))
            {
                COSBase parsedObj = parseObjectDynamically(obj, false);

                obj.setObject(parsedObj);
                addNewToList(toBeParsedList, parsedObj, addedObjects);

                parsedObjects.add(getObjectId(obj));
            }
        }
    }

    // add objects not to be parsed to list of already parsed objects
    private void addExcludedToList(COSName[] excludeObjects, COSDictionary dict, final Set<Long> parsedObjects)
    {
        if (excludeObjects != null)
        {
            for (COSName objName : excludeObjects)
            {
                COSBase baseObj = dict.getItem(objName);
                if (baseObj instanceof COSObject)
                {
                    parsedObjects.add(getObjectId((COSObject) baseObj));
                }
            }
        }
    }

    /**
     * This will parse the next object from the stream and add it to the local state. 
     * 
     * @param obj object to be parsed (we only take object number and generation number for lookup start offset)
     * @param requireExistingNotCompressedObj if <code>true</code> object to be parsed must not be contained within
     * compressed stream
     * @return the parsed object (which is also added to document object)
     * 
     * @throws IOException If an IO error occurs.
     */
    protected final COSBase parseObjectDynamically(COSObject obj,
            boolean requireExistingNotCompressedObj) throws IOException
    {
        return parseObjectDynamically(obj.getObjectNumber(), 
                obj.getGenerationNumber(), requireExistingNotCompressedObj);
    }

    /**
     * This will parse the next object from the stream and add it to the local state. 
     * It's reduced to parsing an indirect object.
     * 
     * @param objNr object number of object to be parsed
     * @param objGenNr object generation number of object to be parsed
     * @param requireExistingNotCompressedObj if <code>true</code> the object to be parsed must be defined in xref
     * (comment: null objects may be missing from xref) and it must not be a compressed object within object stream
     * (this is used to circumvent being stuck in a loop in a malicious PDF)
     * 
     * @return the parsed object (which is also added to document object)
     * 
     * @throws IOException If an IO error occurs.
     */
    protected COSBase parseObjectDynamically(long objNr, int objGenNr,
            boolean requireExistingNotCompressedObj) throws IOException
    {
        // ---- create object key and get object (container) from pool
        final COSObjectKey objKey = new COSObjectKey(objNr, objGenNr);
        final COSObject pdfObject = document.getObjectFromPool(objKey);

        if (pdfObject.getObject() == null)
        {
            // not previously parsed
            // ---- read offset or object stream object number from xref table
            XrefEntry xrefEntry = xref.get(objKey);
            // sanity test to circumvent loops with broken documents
            if (requireExistingNotCompressedObj
                    && (xrefEntry == null || xrefEntry.getType() == XrefType.COMPRESSED))
            {
                throw new IOException("Object " + objKey.getNumber() + ":" + objKey.getGeneration()
                        + " must be defined and must not be compressed object: " + xrefEntry);
            }

            if (xrefEntry == null)
            {
                // not defined object -> NULL object (Spec. 1.7, chap. 3.2.9)
                pdfObject.setObject(COSNull.NULL);
            }
            else if (xrefEntry.getType() != XrefType.COMPRESSED)
            {
                // offset of indirect object in file
                // ---- go to object start
                pdfSource.seek(xrefEntry.getByteOffset());

                // ---- we must have an indirect object
                final long readObjNr = readObjectNumber();
                final int readObjGen = readGenerationNumber();
                readExpectedString(OBJ_MARKER, true);

                // ---- consistency check
                if ((readObjNr != objKey.getNumber()) || (readObjGen != objKey.getGeneration()))
                {
                    throw new IOException("XREF for " + objKey.getNumber() + ":"
                            + objKey.getGeneration() + " points to wrong object: " + readObjNr
                            + ":" + readObjGen);
                }

                skipSpaces();
                COSBase pb = parseDirObject();
                String endObjectKey = readString();

                if (endObjectKey.equals(STREAM_STRING))
                {
                    pdfSource.unread(endObjectKey.getBytes(ISO_8859_1));
                    pdfSource.unread(' ');
                    if (pb instanceof COSDictionary)
                    {
                        COSStream stream = parseCOSStream((COSDictionary) pb);

                        if (securityHandler != null)
                        {
                            securityHandler.decryptStream(stream, objNr, objGenNr);
                        }
                        pb = stream;
                    }
                    else
                    {
                        // this is not legal
                        // the combination of a dict and the stream/endstream
                        // forms a complete stream object
                        throw new IOException("Stream not preceded by dictionary (offset: "
                                + xrefEntry.getByteOffset() + ").");
                    }
                    skipSpaces();
                    endObjectKey = readLine();

                    // we have case with a second 'endstream' before endobj
                    if (!endObjectKey.startsWith(ENDOBJ_STRING) && endObjectKey.startsWith(ENDSTREAM_STRING))
                    {
                        endObjectKey = endObjectKey.substring(9).trim();
                        if (endObjectKey.length() == 0)
                        {
                            // no other characters in extra endstream line
                            // read next line
                            endObjectKey = readLine();
                        }
                    }
                }
                else if (securityHandler != null)
                {
                    securityHandler.decrypt(pb, objNr, objGenNr);
                }

                pdfObject.setObject(pb);

                if (!endObjectKey.startsWith(ENDOBJ_STRING))
                {
                    if (isLenient)
                    {
                        LOG.warn("Object (" + readObjNr + ":" + readObjGen + ") at offset "
                                + xrefEntry.getByteOffset()
                                + " does not end with 'endobj' but with '"
                                + endObjectKey + "'");
                    }
                    else
                    {
                        throw new IOException("Object (" + readObjNr + ":" + readObjGen
                                + ") at offset " + xrefEntry.getByteOffset()
                                + " does not end with 'endobj' but with '" + endObjectKey + "'");
                    }
                }
            }
            else
            {
                // xref value is object nr of object stream containing object to
                // be parsed;
                // since our object was not found it means object stream was not
                // parsed so far
                XrefEntry containingStreamEntry = xref.get(new COSObjectKey(
                        ((CompressedXrefEntry) xrefEntry).getObjectStreamNumber(), 0));
                final COSBase objstmBaseObj = parseObjectDynamically(
                        containingStreamEntry.getObjectNumber(),
                        containingStreamEntry.getGenerationNumber(), true);
                if (objstmBaseObj instanceof COSStream)
                {
                    // parse object stream
                    PDFObjectStreamParser parser = new PDFObjectStreamParser((COSStream) objstmBaseObj, document);
                    parser.parse();
                    parser.close();

                    // register all objects which are referenced to be contained
                    // in object stream
                    for (COSObject next : parser.getObjects())
                    {
                        COSObjectKey stmObjKey = new COSObjectKey(next);
                        if (containingStreamEntry.owns(xref.get(stmObjKey)))
                        {
                            COSObject stmObj = document.getObjectFromPool(stmObjKey);
                            stmObj.setObject(next.getObject());
                        }
                    }
                }
            }
        }
        return pdfObject.getObject();
    }
    
    private boolean inGetLength = false;

    /** 
     * Returns length value referred to or defined in given object. 
     */
    private COSNumber getLength(final COSBase lengthBaseObj) throws IOException
    {
        if (lengthBaseObj == null)
        {
            return null;
        }

        if (inGetLength)
        {
            throw new IOException("Loop while reading length from " + lengthBaseObj);
        }

        COSNumber retVal = null;

        try
        {
            inGetLength = true;
            // maybe length was given directly
            if (lengthBaseObj instanceof COSNumber)
            {
                retVal = (COSNumber) lengthBaseObj;
            }
            // length in referenced object
            else if (lengthBaseObj instanceof COSObject)
            {
                COSObject lengthObj = (COSObject) lengthBaseObj;
                if (lengthObj.getObject() == null)
                {
                    // not read so far, keep current stream position
                    final long curFileOffset = pdfSource.getOffset();
                    parseObjectDynamically(lengthObj, true);
                    // reset current stream position
                    pdfSource.seek(curFileOffset);
                    if (lengthObj.getObject() == null)
                    {
                        throw new IOException("Length object content was not read.");
                    }
                }
                if (!(lengthObj.getObject() instanceof COSNumber))
                {
                    throw new IOException("Wrong type of referenced length object " + lengthObj
                            + ": " + lengthObj.getObject().getClass().getSimpleName());
                }
                retVal = (COSNumber) lengthObj.getObject();
            }
            else
            {
                throw new IOException("Wrong type of length object: "
                        + lengthBaseObj.getClass().getSimpleName());
            }
        }
        finally
        {
            inGetLength = false;
        }
        return retVal;
    }
    
    private static final int STREAMCOPYBUFLEN = 8192;
    private final byte[] streamCopyBuf = new byte[STREAMCOPYBUFLEN];

    /**
     * This will read a COSStream from the input stream using length attribute within dictionary. If length attribute is
     * a indirect reference it is first resolved to get the stream length. This means we copy stream data without
     * testing for 'endstream' or 'endobj' and thus it is no problem if these keywords occur within stream. We require
     * 'endstream' to be found after stream data is read.
     * 
     * @param dic dictionary that goes with this stream.
     * 
     * @return parsed pdf stream.
     * 
     * @throws IOException if an error occurred reading the stream, like problems with reading length attribute, stream
     * does not end with 'endstream' after data read, stream too short etc.
     */
    @Override
    protected COSStream parseCOSStream(COSDictionary dic) throws IOException
    {
        final COSStream stream = createCOSStream(dic);
        OutputStream out = null;
        try
        {
            // read 'stream'; this was already tested in parseObjectsDynamically()
            readString(); 
            // skip whitespaces before start of data
            // PDF Ref 1.7, chap. 3.2.7:
            // 'stream' should be followed by either a CRLF (0x0d 0x0a) or LF
            // but nothing else.
            int whitespace = pdfSource.read();
            
            // see brother_scan_cover.pdf, it adds whitespaces
            // after the stream but before the start of the
            // data, so just read those first
            while (whitespace == 0x20)
            {
                whitespace = pdfSource.read();
            }

            if (whitespace == 0x0D)
            {
                whitespace = pdfSource.read();
                if (whitespace != 0x0A)
                {
                    // the spec says this is invalid but it happens in the
                    // real world so we must support it
                    pdfSource.unread(whitespace);
                }
            }
            else if (whitespace != 0x0A)
            {
                // no whitespace after 'stream'; PDF ref. says 'should' so
                // that is ok
                pdfSource.unread(whitespace);
            }

            /*
             * This needs to be dic.getItem because when we are parsing, the underlying object might still be null.
             */
            COSNumber streamLengthObj = getLength(dic.getItem(COSName.LENGTH));
            if (streamLengthObj == null)
            {
                if (isLenient)
                {
                   LOG.warn("The stream doesn't provide any stream length, using fallback readUntilEnd"); 
                }
                else
                {
                    throw new IOException("Missing length for stream.");
                }
            }

            boolean useReadUntilEnd = false;
            // get output stream to copy data to
            if (streamLengthObj != null && validateStreamLength(streamLengthObj.longValue()))
            {
                out = stream.createFilteredStream(streamLengthObj);
                long remainBytes = streamLengthObj.longValue();
                int bytesRead = 0;
                while (remainBytes > 0)
                {
                    final int readBytes = pdfSource
                            .read(streamCopyBuf,
                                    0,
                                    (remainBytes > STREAMCOPYBUFLEN) ? STREAMCOPYBUFLEN : (int) remainBytes);
                    if (readBytes <= 0)
                    {
                        useReadUntilEnd = true;
                        out.close();
                        pdfSource.unread(bytesRead);
                        break;
                    }
                    out.write(streamCopyBuf, 0, readBytes);
                    remainBytes -= readBytes;
                    bytesRead += readBytes;
                }
            }
            else
            {
                useReadUntilEnd = true;
            }
            if (useReadUntilEnd)
            {
                out = stream.createFilteredStream();
                readUntilEndStream(new EndstreamOutputStream(out));
            }
            String endStream = readString();
            if (endStream.equals("endobj") && isLenient)
            {
                LOG.warn("stream ends with 'endobj' instead of 'endstream' at offset "
                        + pdfSource.getOffset());
                // avoid follow-up warning about missing endobj
                pdfSource.unread(ENDOBJ);
            }
            else if (endStream.length() > 9 && isLenient && endStream.substring(0,9).equals(ENDSTREAM_STRING))
            {
                LOG.warn("stream ends with '" + endStream + "' instead of 'endstream' at offset "
                        + pdfSource.getOffset());
                // unread the "extra" bytes
                pdfSource.unread(endStream.substring(9).getBytes(ISO_8859_1));
            }
            else if (!endStream.equals(ENDSTREAM_STRING))
            {
                throw new IOException(
                        "Error reading stream, expected='endstream' actual='"
                        + endStream + "' at offset " + pdfSource.getOffset());
            }
        }
        finally
        {
            if (out != null)
            {
                out.close();
            }
        }
        return stream;
    }

    private boolean validateStreamLength(long streamLength) throws IOException
    {
        boolean streamLengthIsValid = true;
        long originOffset = pdfSource.getOffset();
        long expectedEndOfStream = originOffset + streamLength;
        if (expectedEndOfStream > fileLen)
        {
            streamLengthIsValid = false;
            LOG.error("The end of the stream is out of range, using workaround to read the stream, " +
                      "found " + originOffset + " but expected " + expectedEndOfStream);
        }
        else
        {
            pdfSource.seek(expectedEndOfStream);
            skipSpaces();
            if (!isString(ENDSTREAM))
            {
                streamLengthIsValid = false;
                LOG.error("The end of the stream doesn't point to the correct offset, using workaround to read the stream, " +
                          "found " + originOffset + " but expected " + expectedEndOfStream);
            }
            pdfSource.seek(originOffset);
        }
        return streamLengthIsValid;
    }

    /**
     * Check if the cross reference table/stream can be found at the current offset.
     * 
     * @param startXRefOffset
     * @return the revised offset
     * @throws IOException
     */
    private long checkXRefOffset(long startXRefOffset) throws IOException
    {
        // repair mode isn't available in non-lenient mode
        if (!isLenient)
        {
            return startXRefOffset;
        }
        pdfSource.seek(startXRefOffset);
        if (pdfSource.peek() == X && isString(XREF_TABLE))
        {
            return startXRefOffset;
        }
        if (startXRefOffset > 0)
        {
	        long fixedOffset = checkXRefStreamOffset(startXRefOffset, true);
	        if (fixedOffset > -1)
	        {
	        	return fixedOffset;
	        }
        }
        // try to find a fixed offset
        return calculateXRefFixedOffset(startXRefOffset, false);
    }

    /**
     * Check if the cross reference stream can be found at the current offset.
     * 
     * @param startXRefOffset the expected start offset of the XRef stream
     * @param checkOnly check only but don't repair the offset if set to true
     * @return the revised offset
     * @throws IOException if something went wrong
     */
    private long checkXRefStreamOffset(long startXRefOffset, boolean checkOnly) throws IOException
    {
        // repair mode isn't available in non-lenient mode
        if (!isLenient || startXRefOffset == 0)
        {
            return startXRefOffset;
        }
        // seek to offset-1 
        pdfSource.seek(startXRefOffset-1);
        int nextValue = pdfSource.read();
        // the first character has to be a whitespace
        if (isWhitespace(nextValue))
        {
            nextValue = pdfSource.peek();
            // is the next character a digit?
            if (nextValue > 47 && nextValue < 58)
            {
                try
                {
                    // it's a XRef stream
                    readObjectNumber();
                    readGenerationNumber();
                    readExpectedString(OBJ_MARKER, true);
                    pdfSource.seek(startXRefOffset);
                    return startXRefOffset;
                }
                catch (IOException exception)
                {
                    // there wasn't an object of a xref stream
                    // try to repair the offset
                    pdfSource.seek(startXRefOffset);
                }
            }
        }
        // try to find a fixed offset
        return checkOnly ? -1 : calculateXRefFixedOffset(startXRefOffset, true);
    }
    
    /**
     * Try to find a fixed offset for the given xref table/stream.
     * 
     * @param objectOffset the given offset where to look at
     * @param streamsOnly search for xref streams only
     * @return the fixed offset
     * 
     * @throws IOException if something went wrong
     */
    private long calculateXRefFixedOffset(long objectOffset, boolean streamsOnly) throws IOException
    {
        if (objectOffset < 0)
        {
            LOG.error("Invalid object offset " + objectOffset + " when searching for a xref table/stream");
            return 0;
        }
        // start a brute force search for all xref tables and try to find the offset we are looking for
        long newOffset = bfSearchForXRef(objectOffset, streamsOnly);
        if (newOffset > -1)
        {
            LOG.debug("Fixed reference for xref table/stream " + objectOffset + " -> " + newOffset);
            return newOffset;
        }
        LOG.error("Can't find the object axref table/stream at offset " + objectOffset);
        return 0;
    }

    /**
     * Check the XRef table by dereferencing all objects and fixing the offset if necessary.
     * 
     * @throws IOException if something went wrong.
     */
    private void checkXrefOffsets() throws IOException
    {
        // repair mode isn't available in non-lenient mode
        if (!isLenient)
        {
            return;
        }
        for (XrefEntry current : xref.values())
        {
<<<<<<< HEAD
            if(current.getType() == XrefType.IN_USE){
                String objectString = createObjectString(current.getObjectNumber(), current.getGenerationNumber());
                if (!checkObjectId(objectString, current.getByteOffset()))
                {
                    long newOffset = bfSearchForObject(objectString);
                    if (newOffset > -1)
                    {
                        LOG.debug("Fixed reference for object " + current.getObjectNumber() + " " + current.getGenerationNumber()
                                + " " + current.getByteOffset() + " -> " + newOffset);
                        current.setByteOffset(newOffset);
                    }
                    else
                    {
                        LOG.error("Can't find the object " + current.getObjectNumber() + " " + current.getGenerationNumber()
                                + " (origin offset " + current.getByteOffset() + ")");
=======
            boolean bruteForceSearch = false;
            for (Entry<COSObjectKey, Long> objectEntry : xrefOffset.entrySet())
            {
                COSObjectKey objectKey = objectEntry.getKey();
                Long objectOffset = objectEntry.getValue();
                // a negative offset number represents a object number itself
                // see type 2 entry in xref stream
                if (objectOffset != null && objectOffset >= 0)
                {
                    if (!checkObjectKeys(objectKey,objectOffset))
                    {
                        LOG.debug("Stop checking xref offsets as at least one couldn't be dereferenced");
                        bruteForceSearch = true;
                        break;
>>>>>>> 64181a70
                    }
                }
            }
            if (bruteForceSearch)
            {
                bfSearchForObjects();
                if (bfSearchCOSObjectKeyOffsets != null && !bfSearchCOSObjectKeyOffsets.isEmpty())
                {
                    LOG.debug("Replaced read xref table with the results of a brute force search");
                    xrefOffset.clear();
                    xrefOffset.putAll(bfSearchCOSObjectKeyOffsets);
                }
            }
        }
    }

    /**
     * Check if the given object can be found at the given offset.
     * 
     * @param objectKey the object we are looking for
     * @param offset the offset where to look
     * @return returns true if the given object can be dereferenced at the given offset
     * @throws IOException if something went wrong
     */
    private boolean checkObjectKeys(COSObjectKey objectKey, long offset) throws IOException
    {
        // there can't be any object at the very beginning of a pdf
        if (offset < MINIMUM_SEARCH_OFFSET)
        {
            return false;
        }
        long objectNr = objectKey.getNumber();
        int objectGen = objectKey.getGeneration();
        long originOffset = pdfSource.getOffset();
        pdfSource.seek(offset);
        String objectString = createObjectString(objectNr, objectGen);
        try 
        {
            if (isString(objectString.getBytes(ISO_8859_1)))
            {
                // everything is ok, return origin object key
                pdfSource.seek(originOffset);
                return true;
            }
        }
        catch (IOException exception)
        {
            // Swallow the exception, obviously there isn't any valid object number
        }
        finally 
        {
            pdfSource.seek(originOffset);
        }
        // no valid object number found
        return false;
    }
    /**
     * Create a string for the given object id.
     * 
     * @param objectID the object id
     * @param genID the generation id
     * @return the generated string
     */
    private String createObjectString(long objectID, int genID)
    {
        return Long.toString(objectID) + " " + Integer.toString(genID) + " obj";
    }

    /**
     * Brute force search for every object in the pdf.
     *   
     * @throws IOException if something went wrong
     */
    private void bfSearchForObjects() throws IOException
    {
        if (bfSearchCOSObjectKeyOffsets == null)
        {
            bfSearchCOSObjectKeyOffsets = new HashMap<COSObjectKey, Long>();
            long originOffset = pdfSource.getOffset();
            long currentOffset = MINIMUM_SEARCH_OFFSET;
            String objString = " obj";
            char[] string = objString.toCharArray();
            do
            {
                pdfSource.seek(currentOffset);
                if (isString(string))
                {
                    long tempOffset = currentOffset - 1;
                    pdfSource.seek(tempOffset);
                    int genID = pdfSource.peek();
                    // is the next char a digit?
                    if (genID > 47 && genID < 58)
                    {
                        genID -= 48;
                        tempOffset--;
                        pdfSource.seek(tempOffset);
                        if (isSpace())
                        {
                            while (tempOffset > MINIMUM_SEARCH_OFFSET && isSpace())
                            {
                                pdfSource.seek(--tempOffset);
                            }
                            int length = 0;
                            while (tempOffset > MINIMUM_SEARCH_OFFSET && isDigit())
                            {
                                pdfSource.seek(--tempOffset);
                                length++;
                            }
                            if (length > 0)
                            {
                                pdfSource.read();
                                byte[] objIDBytes = pdfSource.readFully(length);
                                String objIdString = new String(objIDBytes, 0,
                                        objIDBytes.length, ISO_8859_1);
                                Long objectID;
                                try
                                {
                                    objectID = Long.valueOf(objIdString);
                                }
                                catch (NumberFormatException exception)
                                {
                                    objectID = null;
                                }
                                if (objectID != null)
                                {
                                    bfSearchCOSObjectKeyOffsets.put(new COSObjectKey(objectID, genID), tempOffset);
                                }
                            }
                        }
                    }
                }
                currentOffset++;
            }
            while (!pdfSource.isEOF());
            // reestablish origin position
            pdfSource.seek(originOffset);
        }
    }

    /**
     * Search for the offset of the given xref table/stream among those found by a brute force search.
     * 
     * @param streamsOnly search for xref streams only
     * @return the offset of the xref entry
     * @throws IOException if something went wrong
     */
    private long bfSearchForXRef(long xrefOffset, boolean streamsOnly) throws IOException
    {
        long newOffset = -1;
        long newOffsetTable = -1;
        long newOffsetStream = -1;
        if (!streamsOnly)
        {
            bfSearchForXRefTables();
        }
        bfSearchForXRefStreams();
        if (!streamsOnly && bfSearchXRefTablesOffsets != null)
        {
            // TODO to be optimized, this won't work in every case
            newOffsetTable = searchNearestValue(bfSearchXRefTablesOffsets, xrefOffset);
        }
        if (bfSearchXRefStreamsOffsets != null)
        {
            // TODO to be optimized, this won't work in every case
            newOffsetStream = searchNearestValue(bfSearchXRefStreamsOffsets, xrefOffset);
        }
        // choose the nearest value
        if (newOffsetTable > -1 && newOffsetStream > -1)
        {
            long differenceTable = xrefOffset - newOffsetTable;
            long differenceStream = xrefOffset - newOffsetStream;
            if (Math.abs(differenceTable) > Math.abs(differenceStream))
            {
                newOffset = differenceStream;
                bfSearchXRefStreamsOffsets.remove(newOffsetStream);
            }
            else
            {
                newOffset = differenceTable;
                bfSearchXRefTablesOffsets.remove(newOffsetTable);
            }
        }
        else if (newOffsetTable > -1)
        {
            newOffset = newOffsetTable;
            bfSearchXRefTablesOffsets.remove(newOffsetTable);
        }
        else if (newOffsetStream > -1)
        {
            newOffset = newOffsetStream;
            bfSearchXRefStreamsOffsets.remove(newOffsetStream);
        }
        return newOffset;
    }

    private long searchNearestValue(List<Long> values, long offset)
    {
        long newValue = -1;
        long currentDifference = -1;
        int currentOffsetIndex = -1;
        int numberOfOffsets = values.size();
        // find the nearest value
        for (int i = 0; i < numberOfOffsets; i++)
        {
            long newDifference = offset - values.get(i);
            // find the nearest offset
            if (currentDifference == -1
                    || (Math.abs(currentDifference) > Math.abs(newDifference)))
            {
                currentDifference = newDifference;
                currentOffsetIndex = i;
            }
        }
        if (currentOffsetIndex > -1)
        {
            newValue = values.get(currentOffsetIndex);
        }
        return newValue;
    }
    /**
     * Brute force search for all xref entries (tables).
     * 
     * @throws IOException if something went wrong
     */
    private void bfSearchForXRefTables() throws IOException
    {
        if (bfSearchXRefTablesOffsets == null)
        {
            // a pdf may contain more than one xref entry
            bfSearchXRefTablesOffsets = new Vector<Long>();
            long originOffset = pdfSource.getOffset();
            pdfSource.seek(MINIMUM_SEARCH_OFFSET);
            // search for xref tables
            while (!pdfSource.isEOF())
            {
                if (isString(XREF_TABLE))
                {
                    long newOffset = pdfSource.getOffset();
                    pdfSource.seek(newOffset - 1);
                    // ensure that we don't read "startxref" instead of "xref"
                    if (isWhitespace())
                    {
                        bfSearchXRefTablesOffsets.add(newOffset);
                    }
                    pdfSource.seek(newOffset + 4);
                }
                pdfSource.read();
            }
            pdfSource.seek(originOffset);
        }
    }

    /**
     * Brute force search for all /XRef entries (streams).
     * 
     * @throws IOException if something went wrong
     */
    private void bfSearchForXRefStreams() throws IOException
    {
        if (bfSearchXRefStreamsOffsets == null)
        {
            // a pdf may contain more than one /XRef entry
            bfSearchXRefStreamsOffsets = new Vector<Long>();
            long originOffset = pdfSource.getOffset();
            pdfSource.seek(MINIMUM_SEARCH_OFFSET);
            // search for XRef streams
            String objString = " obj";
            char[] string = objString.toCharArray();
            while (!pdfSource.isEOF())
            {
                if (isString(XREF_STREAM))
                {
                    // search backwards for the beginning of the stream
                    long newOffset = -1;
                    long xrefOffset = pdfSource.getOffset();
                    boolean objFound = false;
                    for (int i = 1; i < 30 && !objFound; i++)
                    {
                        long currentOffset = xrefOffset - (i * 10);
                        if (currentOffset > 0)
                        {
                            pdfSource.seek(currentOffset);
                            for (int j = 0; j < 10; j++)
                            {
                                if (isString(string))
                                {
                                    long tempOffset = currentOffset - 1;
                                    pdfSource.seek(tempOffset);
                                    int genID = pdfSource.peek();
                                    // is the next char a digit?
                                    if (isDigit(genID))
                                    {
                                        genID -= 48;
                                        tempOffset--;
                                        pdfSource.seek(tempOffset);
                                        if (isSpace())
                                        {
                                            int length = 0;
                                            pdfSource.seek(--tempOffset);
                                            while (tempOffset > MINIMUM_SEARCH_OFFSET && isDigit())
                                            {
                                                pdfSource.seek(--tempOffset);
                                                length++;
                                            }
                                            if (length > 0)
                                            {
                                                pdfSource.read();
                                                newOffset = pdfSource.getOffset();
                                            }
                                        }
                                    }
                                    LOG.debug("Fixed reference for xref stream " + xrefOffset
                                            + " -> " + newOffset);
                                    objFound = true;
                                    break;
                                }
                                else
                                {
                                    currentOffset++;
                                    pdfSource.read();
                                }
                            }
                        }
                    }
                    if (newOffset > -1)
                    {
                        bfSearchXRefStreamsOffsets.add(newOffset);
                    }
                    pdfSource.seek(xrefOffset + 5);
                }
                pdfSource.read();
            }
            pdfSource.seek(originOffset);
        }
    }
    
    /**
     * This will parse the startxref section from the stream.
     * The startxref value is ignored.
     * Rebuild the trailer dictionary if startxref can't be found.
     *  
     * @return the rebuild trailer dictionary
     * 
     * @throws IOException if something went wrong
     */
    protected final COSDictionary rebuildTrailer() throws IOException
    {
        COSDictionary trailer = null;
        bfSearchForObjects();
        if (bfSearchCOSObjectKeyOffsets != null)
        {
            for (COSObjectKey objectKey : bfSearchCOSObjectKeyOffsets.keySet())
            {
                xref.add(XrefEntry.inUseEntry(objectKey.getNumber(),
                        bfSearchCOSObjectKeyOffsets.get(objectKey), objectKey.getGeneration()));
            }
            trailer = trailerMerger.getTrailer();
            getDocument().setTrailer(trailer);
            // search for the different parts of the trailer dictionary 
            for(COSObjectKey key : bfSearchCOSObjectKeyOffsets.keySet())
            {
                Long offset = bfSearchCOSObjectKeyOffsets.get(key);
                pdfSource.seek(offset);
                readObjectNumber();
                readGenerationNumber();
                readExpectedString(OBJ_MARKER, true);
                try
                {
                    COSDictionary dictionary = parseCOSDictionary();
                    if (dictionary != null)
                    {
                        // document catalog
                        if (COSName.CATALOG.equals(dictionary.getCOSName(COSName.TYPE)))
                        {
                            trailer.setItem(COSName.ROOT, document.getObjectFromPool(key));
                        }
                        // info dictionary
                        else if (dictionary.containsKey(COSName.TITLE)
                                || dictionary.containsKey(COSName.AUTHOR)
                                || dictionary.containsKey(COSName.SUBJECT)
                                || dictionary.containsKey(COSName.KEYWORDS)
                                || dictionary.containsKey(COSName.CREATOR)
                                || dictionary.containsKey(COSName.PRODUCER)
                                || dictionary.containsKey(COSName.CREATION_DATE))
                        {
                            trailer.setItem(COSName.INFO, document.getObjectFromPool(key));
                        }
                        // TODO encryption dictionary
                    }
                }
                catch(IOException exception)
                {
                    LOG.debug("Skipped object "+key+", either it's corrupt or not a dictionary");
                }
            }
        }
        return trailer;
    }
    
    /**
     *
     * @return the startxref value or -1 on parsing error
     * @throws IOException If an IO error occurs.
     */
    private long parseStartXref() throws IOException
    {
        long startXref = -1;
        if (isString(STARTXREF))
        {
            readString();
            skipSpaces();
            // This integer is the byte offset of the first object referenced by the xref or xref stream
            startXref = readLong();
        }
        return startXref;
    }

    /**
     * This will parse the trailer from the stream and add it to the state.
     *
     * @return the parsed trailer
     * @throws IOException If an IO error occurs.
     */
    private COSDictionary parseTrailer() throws IOException
    {
        // read "trailer"
        long currentOffset = pdfSource.getOffset();
        if(pdfSource.peek() != 't')
        {
            throw new IOException("Expected trailer object at position: " + currentOffset);
        }
        String nextLine = readLine();
        if( !nextLine.trim().equals( "trailer" ) )
        {
            // in some cases the EOL is missing and the trailer immediately
            // continues with "<<" or with a blank character
            // even if this does not comply with PDF reference we want to support as many PDFs as possible
            // Acrobat reader can also deal with this.
            if (nextLine.startsWith("trailer"))
            {
                // we can't just unread a portion of the read data as we don't know if the EOL consist of 1 or 2 bytes
                int len = "trailer".length();
                // jump back right after "trailer"
                pdfSource.seek(currentOffset + len);
            }
            else
            {
                throw new IOException("Expected trailer object at position: " + currentOffset);
            }
        }
    
        // in some cases the EOL is missing and the trailer continues with " <<"
        // even if this does not comply with PDF reference we want to support as many PDFs as possible
        // Acrobat reader can also deal with this.
        skipSpaces();
        COSDictionary dictionary = parseCOSDictionary();
        trailerMerger.mergeTrailerWithoutOverwriting(currentOffset, dictionary);
        skipSpaces();
        return dictionary;
    }

    /**
     * Parse the header of a pdf.
     * 
     * @return true if a PDF header was found
     * @throws IOException if something went wrong
     */
    protected boolean parsePDFHeader() throws IOException
    {
        return parseHeader(PDF_HEADER, PDF_DEFAULT_VERSION);
    }

    /**
     * Parse the header of a fdf.
     * 
     * @return true if a FDF header was found
     * @throws IOException if something went wrong
     */
    protected boolean parseFDFHeader() throws IOException
    {
        return parseHeader(FDF_HEADER, FDF_DEFAULT_VERSION);
    }

    private boolean parseHeader(String headerMarker, String defaultVersion) throws IOException
    {
        // read first line
        String header = readLine();
        // some pdf-documents are broken and the pdf-version is in one of the following lines
        if (!header.contains(headerMarker))
        {
            header = readLine();
            while (!header.contains(headerMarker))
            {
                // if a line starts with a digit, it has to be the first one with data in it
                if ((header.length() > 0) && (Character.isDigit(header.charAt(0))))
                {
                    break;
                }
                header = readLine();
            }
        }
    
        // nothing found
        if (!header.contains(headerMarker))
        {
            pdfSource.seek(0);
            return false;
        }
    
        //sometimes there is some garbage in the header before the header
        //actually starts, so lets try to find the header first.
        int headerStart = header.indexOf( headerMarker );
    
        // greater than zero because if it is zero then there is no point of trimming
        if ( headerStart > 0 )
        {
            //trim off any leading characters
            header = header.substring( headerStart, header.length() );
        }
    
        // This is used if there is garbage after the header on the same line
        if (header.startsWith(headerMarker) && !header.matches(headerMarker + "\\d.\\d"))
        {
            if (header.length() < headerMarker.length() + 3)
            {
                // No version number at all, set to 1.4 as default
                header = headerMarker + defaultVersion;
                LOG.debug("No version found, set to " + defaultVersion + " as default.");
            }
            else
            {
                String headerGarbage = header.substring(headerMarker.length() + 3, header.length()) + "\n";
                header = header.substring(0, headerMarker.length() + 3);
                pdfSource.unread(headerGarbage.getBytes(ISO_8859_1));
            }
        }
        float headerVersion = -1;
        try
        {
            String[] headerParts = header.split("-");
            if (headerParts.length == 2)
            {
                headerVersion = Float.parseFloat(headerParts[1]);
            }
        }
        catch (NumberFormatException exception)
        {
            LOG.debug("Can't parse the header version.", exception);
        }
        if (headerVersion < 0)
        {
            throw new IOException( "Error getting header version: " + header);
        }
        document.setVersion(headerVersion);
        // rewind
        pdfSource.seek(0);
        return true;
    }

    /**
     * This will parse the xref table from the stream and add it to the state
     * The XrefTable contents are ignored.
     * @param startByteOffset the offset to start at
     * @return false on parsing error
     * @throws IOException If an IO error occurs.
     */
    protected boolean parseXrefTable(long startByteOffset) throws IOException
    {
        if(pdfSource.peek() != 'x')
        {
            return false;
        }
        if (!readString().trim().equals("xref"))
        {
            return false;
        }
        
        // check for trailer after xref
        String str = readString();
        byte[] b = str.getBytes(ISO_8859_1);
        pdfSource.unread(b, 0, b.length);

        if (str.startsWith("trailer"))
        {
            LOG.warn("skipping empty xref table");
            return false;
        }
        
        // Xref tables can have multiple sections. Each starts with a starting object id and a count.
        while(true)
        {
            // first obj id
            long currObjID = readObjectNumber(); 
            
            // the number of objects in the xref table
            long count = readLong();
            
            skipSpaces();
            for(int i = 0; i < count; i++)
            {
                if(pdfSource.isEOF() || isEndOfName((char)pdfSource.peek()))
                {
                    break;
                }
                if(pdfSource.peek() == 't')
                {
                    break;
                }
                //Ignore table contents
                String currentLine = readLine();
                String[] splitString = currentLine.split("\\s");
                if (splitString.length < 3)
                {
                    LOG.warn("invalid xref line: " + currentLine);
                    break;
                }
                /*
                 * This supports the corrupt table as reported in PDFBOX-474 (XXXX XXX XX n)
                 */
                String entryType = splitString[splitString.length - 1];
                if ("n".equals(entryType))
                {
                    try
                    {
                        xref.add(inUseEntry(currObjID, Long.parseLong(splitString[0]),
                                Integer.parseInt(splitString[1])));
                    }
                    catch(NumberFormatException e)
                    {
                        throw new IOException(e);
                    }
                }
                else if (!"f".equals(entryType))
                {
                    throw new IOException("Corrupt XRefTable Entry - ObjID:" + currObjID);
                }
                currObjID++;
                skipSpaces();
            }
            skipSpaces();
            if (!isDigit())
            {
                break;
            }
        }
        return true;
    }

    /**
     * Fills XRefTrailerResolver with data of given stream.
     * Stream must be of type XRef.
     * @param stream the stream to be read
     * @param objByteOffset the offset to start at
     * @param isStandalone should be set to true if the stream is not part of a hybrid xref table
     * @throws IOException if there is an error parsing the stream
     */
    private void parseXrefStream(COSStream stream, long objByteOffset, boolean isStandalone) throws IOException
    {
        // the cross reference stream of a hybrid xref table will be added to the existing one
        // and we must not override the offset and the trailer
        if ( isStandalone )
        {
            document.setIsXRefStream(true);
            trailerMerger.mergeTrailerWithoutOverwriting(objByteOffset, stream);
        }
        PDFXrefStreamParser parser = new PDFXrefStreamParser(stream, document, xref);
        parser.parse();
        parser.close();
    }

    /**
     * This will get the document that was parsed.  parse() must be called before this is called.
     * When you are done with this document you must call close() on it to release
     * resources.
     *
     * @return The document that was parsed.
     *
     * @throws IOException If there is an error getting the document.
     */
    public COSDocument getDocument() throws IOException
    {
        if( document == null )
        {
            throw new IOException( "You must call parse() before calling getDocument()" );
        }
        return document;
    }

    protected TrailerMerger getTrailerMerger()
    {
        return this.trailerMerger;
    }

    protected Xref getXref()
    {
        return this.xref;
    }
    /**
     * Create a temporary file with the input stream. If the creation succeed, the {@linkplain #isTmpPDFFile} is set to
     * true. This Temporary file will be deleted at end of the parse method
     *
     * @param input
     * @return the temporary file
     * @throws IOException If something went wrong.
     */
    File createTmpFile(InputStream input) throws IOException
    {
        FileOutputStream fos = null;
        try
        {
            File tmpFile = File.createTempFile(TMP_FILE_PREFIX, ".pdf");
            fos = new FileOutputStream(tmpFile);
            IOUtils.copy(input, fos);
            return tmpFile;
        }
        finally
        {
            IOUtils.closeQuietly(input);
            IOUtils.closeQuietly(fos);
        }
    }

}<|MERGE_RESOLUTION|>--- conflicted
+++ resolved
@@ -31,6 +31,7 @@
 import java.util.LinkedList;
 import java.util.List;
 import java.util.Map;
+import java.util.Map.Entry;
 import java.util.Queue;
 import java.util.Set;
 import java.util.TreeMap;
@@ -50,14 +51,11 @@
 import org.apache.pdfbox.cos.COSStream;
 import org.apache.pdfbox.io.IOUtils;
 import org.apache.pdfbox.pdmodel.encryption.SecurityHandler;
-<<<<<<< HEAD
 import org.apache.pdfbox.xref.CompressedXrefEntry;
 import org.apache.pdfbox.xref.TrailerMerger;
 import org.apache.pdfbox.xref.Xref;
 import org.apache.pdfbox.xref.XrefEntry;
 import org.apache.pdfbox.xref.XrefType;
-=======
->>>>>>> 64181a70
 
 /**
  * PDF-Parser which first reads startxref and xref tables in order to know valid objects and parse only these objects.
@@ -500,7 +498,7 @@
      * @param dict the COSObject from the parent pages.
      * @param excludeObjects dictionary object reference entries with these names will not be parsed
      * 
-     * @throws IOException
+     * @throws IOException if something went wrong
      */
     protected void parseDictObjects(COSDictionary dict, COSName... excludeObjects) throws IOException
     {
@@ -1142,51 +1140,29 @@
         {
             return;
         }
+        boolean bruteForceSearch = false;
         for (XrefEntry current : xref.values())
         {
-<<<<<<< HEAD
-            if(current.getType() == XrefType.IN_USE){
-                String objectString = createObjectString(current.getObjectNumber(), current.getGenerationNumber());
-                if (!checkObjectId(objectString, current.getByteOffset()))
-                {
-                    long newOffset = bfSearchForObject(objectString);
-                    if (newOffset > -1)
-                    {
-                        LOG.debug("Fixed reference for object " + current.getObjectNumber() + " " + current.getGenerationNumber()
-                                + " " + current.getByteOffset() + " -> " + newOffset);
-                        current.setByteOffset(newOffset);
-                    }
-                    else
-                    {
-                        LOG.error("Can't find the object " + current.getObjectNumber() + " " + current.getGenerationNumber()
-                                + " (origin offset " + current.getByteOffset() + ")");
-=======
-            boolean bruteForceSearch = false;
-            for (Entry<COSObjectKey, Long> objectEntry : xrefOffset.entrySet())
-            {
-                COSObjectKey objectKey = objectEntry.getKey();
-                Long objectOffset = objectEntry.getValue();
-                // a negative offset number represents a object number itself
-                // see type 2 entry in xref stream
-                if (objectOffset != null && objectOffset >= 0)
-                {
-                    if (!checkObjectKeys(objectKey,objectOffset))
-                    {
-                        LOG.debug("Stop checking xref offsets as at least one couldn't be dereferenced");
-                        bruteForceSearch = true;
-                        break;
->>>>>>> 64181a70
-                    }
-                }
-            }
-            if (bruteForceSearch)
-            {
-                bfSearchForObjects();
-                if (bfSearchCOSObjectKeyOffsets != null && !bfSearchCOSObjectKeyOffsets.isEmpty())
-                {
-                    LOG.debug("Replaced read xref table with the results of a brute force search");
-                    xrefOffset.clear();
-                    xrefOffset.putAll(bfSearchCOSObjectKeyOffsets);
+            if (current.getType() == XrefType.IN_USE)
+            {
+                if (!checkObjectKeys(current.key(), current.getByteOffset()))
+                {
+                    LOG.debug("Stop checking xref offsets as at least one couldn't be dereferenced");
+                    bruteForceSearch = true;
+                    break;
+                }
+            }
+        }
+        if (bruteForceSearch)
+        {
+            bfSearchForObjects();
+            if (bfSearchCOSObjectKeyOffsets != null && !bfSearchCOSObjectKeyOffsets.isEmpty())
+            {
+                LOG.debug("Replaced read xref table with the results of a brute force search");
+                for (Entry<COSObjectKey, Long> entry : bfSearchCOSObjectKeyOffsets.entrySet())
+                {
+                    xref.put(XrefEntry.inUseEntry(entry.getKey().getNumber(), entry.getValue(),
+                            entry.getKey().getGeneration()));
                 }
             }
         }
@@ -1513,8 +1489,6 @@
     }
     
     /**
-     * This will parse the startxref section from the stream.
-     * The startxref value is ignored.
      * Rebuild the trailer dictionary if startxref can't be found.
      *  
      * @return the rebuild trailer dictionary
@@ -1576,6 +1550,8 @@
     }
     
     /**
+     * This will parse the startxref section from the stream.
+     * The startxref value is ignored.
      *
      * @return the startxref value or -1 on parsing error
      * @throws IOException If an IO error occurs.

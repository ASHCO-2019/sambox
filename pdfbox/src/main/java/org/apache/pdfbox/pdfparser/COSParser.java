/*
 * Licensed to the Apache Software Foundation (ASF) under one or more
 * contributor license agreements.  See the NOTICE file distributed with
 * this work for additional information regarding copyright ownership.
 * The ASF licenses this file to You under the Apache License, Version 2.0
 * (the "License"); you may not use this file except in compliance with
 * the License.  You may obtain a copy of the License at
 *
 *      http://www.apache.org/licenses/LICENSE-2.0
 *
 * Unless required by applicable law or agreed to in writing, software
 * distributed under the License is distributed on an "AS IS" BASIS,
 * WITHOUT WARRANTIES OR CONDITIONS OF ANY KIND, either express or implied.
 * See the License for the specific language governing permissions and
 * limitations under the License.
 */
package org.apache.pdfbox.pdfparser;

import static org.apache.pdfbox.xref.XrefEntry.inUseEntry;

import java.io.File;
import java.io.FileOutputStream;
import java.io.IOException;
import java.io.InputStream;
import java.io.OutputStream;
import java.util.ArrayList;
import java.util.Collection;
import java.util.Collections;
import java.util.HashMap;
import java.util.HashSet;
import java.util.LinkedList;
import java.util.List;
import java.util.Map;
import java.util.Map.Entry;
import java.util.Queue;
import java.util.Set;
import java.util.TreeMap;
import java.util.Vector;

import org.apache.commons.logging.Log;
import org.apache.commons.logging.LogFactory;
import org.apache.pdfbox.cos.COSArray;
import org.apache.pdfbox.cos.COSBase;
import org.apache.pdfbox.cos.COSDictionary;
import org.apache.pdfbox.cos.COSDocument;
import org.apache.pdfbox.cos.COSName;
import org.apache.pdfbox.cos.COSNull;
import org.apache.pdfbox.cos.COSNumber;
import org.apache.pdfbox.cos.COSObject;
import org.apache.pdfbox.cos.COSObjectKey;
import org.apache.pdfbox.cos.COSStream;
import org.apache.pdfbox.io.IOUtils;
import org.apache.pdfbox.pdmodel.encryption.SecurityHandler;
import org.apache.pdfbox.xref.CompressedXrefEntry;
import org.apache.pdfbox.xref.TrailerMerger;
import org.apache.pdfbox.xref.Xref;
import org.apache.pdfbox.xref.XrefEntry;
import org.apache.pdfbox.xref.XrefType;

/**
 * PDF-Parser which first reads startxref and xref tables in order to know valid objects and parse only these objects.
 * 
 * First {@link #parse()} must be called before page objects
 * can be retrieved, e.g. {@link #getPDDocument()}.
 * 
 * This class is a much enhanced version of <code>QuickParser</code> presented in <a
 * href="https://issues.apache.org/jira/browse/PDFBOX-1104">PDFBOX-1104</a> by Jeremy Villalobos.
 */
public class COSParser extends BaseParser
{
    private static final String PDF_HEADER = "%PDF-";
    private static final String FDF_HEADER = "%FDF-";
    
    private static final String PDF_DEFAULT_VERSION = "1.4";
    private static final String FDF_DEFAULT_VERSION = "1.0";

    private static final char[] XREF_TABLE = new char[] { 'x', 'r', 'e', 'f' };
    private static final char[] XREF_STREAM = new char[] { '/', 'X', 'R', 'e', 'f' };
    private static final char[] STARTXREF = new char[] { 's','t','a','r','t','x','r','e','f' };

    private static final long MINIMUM_SEARCH_OFFSET = 6;
    
    private static final int X = 'x';

    /**
     * Only parse the PDF file minimally allowing access to basic information.
     */
    public static final String SYSPROP_PARSEMINIMAL = 
            "org.apache.pdfbox.pdfparser.nonSequentialPDFParser.parseMinimal";
    
    /**
     * The range within the %%EOF marker will be searched.
     * Useful if there are additional characters after %%EOF within the PDF. 
     */
    public static final String SYSPROP_EOFLOOKUPRANGE =
            "org.apache.pdfbox.pdfparser.nonSequentialPDFParser.eofLookupRange";

    /**
     * How many trailing bytes to read for EOF marker.
     */
    private static final int DEFAULT_TRAIL_BYTECOUNT = 2048;
    /**
     * EOF-marker.
     */
    protected static final char[] EOF_MARKER = new char[] { '%', '%', 'E', 'O', 'F' };
    /**
     * obj-marker.
     */
    protected static final char[] OBJ_MARKER = new char[] { 'o', 'b', 'j' };

    private long trailerOffset;
    
    /**
     * file length.
     */
    protected long fileLen;

    /**
     * is parser using auto healing capacity ?
     */
    private boolean isLenient = true;

    protected boolean initialParseDone = false;
    /**
     * Contains all found objects of a brute force search.
     */
    private Map<COSObjectKey, Long> bfSearchCOSObjectKeyOffsets = null;
    private List<Long> bfSearchXRefTablesOffsets = null;
    private List<Long> bfSearchXRefStreamsOffsets = null;

    /**
     * The security handler.
     */
    protected SecurityHandler securityHandler = null;

    /**
     *  how many trailing bytes to read for EOF marker.
     */
    private int readTrailBytes = DEFAULT_TRAIL_BYTECOUNT; 

    private static final Log LOG = LogFactory.getLog(COSParser.class);

    private Xref xref = new Xref();
    private TrailerMerger trailerMerger = new TrailerMerger();

    /**
     * The prefix for the temp file being used. 
     */
    public static final String TMP_FILE_PREFIX = "tmpPDF";
    
    /**
     * Constructor.
     * 
     * @param input inputStream of the pdf to be read
     * @throws IOException if something went wrong
     */
    public COSParser(InputStream input) throws IOException
    {
        super(input);
    }

    /**
     * Sets how many trailing bytes of PDF file are searched for EOF marker and 'startxref' marker. If not set we use
     * default value {@link #DEFAULT_TRAIL_BYTECOUNT}.
     * 
     * <p>We check that new value is at least 16. However for practical use cases this value should not be lower than
     * 1000; even 2000 was found to not be enough in some cases where some trailing garbage like HTML snippets followed
     * the EOF marker.</p>
     * 
     * <p>
     * In case system property {@link #SYSPROP_EOFLOOKUPRANGE} is defined this value will be set on initialization but
     * can be overwritten later.
     * </p>
     * 
     * @param byteCount number of trailing bytes
     */
    public void setEOFLookupRange(int byteCount)
    {
        if (byteCount > 15)
        {
            readTrailBytes = byteCount;
        }
    }

    /**
     * Parses cross reference tables.
     * 
     * @param startXRefOffset start offset of the first table
     * @return the trailer dictionary
     * @throws IOException if something went wrong
     */
    protected COSDictionary parseXref(long startXRefOffset) throws IOException
    {
        pdfSource.seek(startXRefOffset);
        long startXrefOffset = Math.max(0, parseStartXref());
        // check the startxref offset
        long fixedOffset = checkXRefOffset(startXrefOffset);
        if (fixedOffset > -1)
        {
            startXrefOffset = fixedOffset;
        }
        document.setStartXref(startXrefOffset);
        long prev = startXrefOffset;
        // ---- parse whole chain of xref tables/object streams using PREV reference
        while (prev > -1)
        {
            // seek to xref table
            pdfSource.seek(prev);

            // skip white spaces
            skipSpaces();
            // -- parse xref
            if (pdfSource.peek() == X)
            {
                // xref table and trailer
                // use existing parser to parse xref table
                parseXrefTable(prev);
                // parse the last trailer.
                trailerOffset = pdfSource.getOffset();
                // PDFBOX-1739 skip extra xref entries in RegisSTAR documents
                while (isLenient && pdfSource.peek() != 't')
                {
                    if (pdfSource.getOffset() == trailerOffset)
                    {
                        // warn only the first time
                        LOG.warn("Expected trailer object at position " + trailerOffset
                                + ", keep trying");
                    }
                    readLine();
                }
                COSDictionary trailer = parseTrailer();
                // check for a XRef stream, it may contain some object ids of compressed objects
                if (trailer.containsKey(COSName.XREF_STM))
                {
                    int streamOffset = trailer.getInt(COSName.XREF_STM);
                    // check the xref stream reference
                    fixedOffset = checkXRefStreamOffset(streamOffset, false);
                    if (fixedOffset > -1 && fixedOffset != streamOffset)
                    {
                        streamOffset = (int)fixedOffset;
                        trailer.setInt(COSName.XREF_STM, streamOffset);
                    }
                    if (streamOffset > 0)
                    {
                        pdfSource.seek(streamOffset);
                        skipSpaces();
                        parseXrefObjStream(prev, false);
                    }
                    else
                    {
                        if(isLenient)
                        {
                            LOG.error("Skipped XRef stream due to a corrupt offset:"+streamOffset);
                        }
                        else
                        {
                            throw new IOException("Skipped XRef stream due to a corrupt offset:"+streamOffset);
                        }
                    }
                }
                prev = trailer.getInt(COSName.PREV);
                if (prev > -1)
                {
                    // check the xref table reference
                    fixedOffset = checkXRefOffset(prev);
                    if (fixedOffset > -1 && fixedOffset != prev)
                    {
                        prev = fixedOffset;
                        trailer.setLong(COSName.PREV, prev);
                    }
                }
            }
            else
            {
                // parse xref stream
                prev = parseXrefObjStream(prev, true);
                if (prev > -1)
                {
                    // check the xref table reference
                    fixedOffset = checkXRefOffset(prev);
                    if (fixedOffset > -1 && fixedOffset != prev)
                    {
                        prev = fixedOffset;
                    }
                }
            }
        }
        COSDictionary trailer = trailerMerger.getTrailer();
        document.setTrailer(trailer);
        // check the offsets of all referenced objects
        checkXrefOffsets();
        document.setXRefTable(xref);
        return trailer;
    }

    /**
     * Parses an xref object stream starting with indirect object id.
     * 
     * @return value of PREV item in dictionary or <code>-1</code> if no such item exists
     */
    private long parseXrefObjStream(long objByteOffset, boolean isStandalone) throws IOException
    {
        // ---- parse indirect object head
        readObjectNumber();
        readGenerationNumber();
        readExpectedString(OBJ_MARKER, true);

        COSDictionary dict = parseCOSDictionary();
        COSStream xrefStream = parseCOSStream(dict);
        parseXrefStream(xrefStream, (int) objByteOffset, isStandalone);
        xrefStream.close();

        return dict.getLong(COSName.PREV);
    }
    
    /**
     * Looks for and parses startxref. We first look for last '%%EOF' marker (within last
     * {@link #DEFAULT_TRAIL_BYTECOUNT} bytes (or range set via {@link #setEOFLookupRange(int)}) and go back to find
     * <code>startxref</code>.
     * 
     * @return the offset of StartXref
     * @throws IOException If something went wrong.
     */
    protected final long getStartxrefOffset() throws IOException
    {
        byte[] buf;
        long skipBytes;
        // read trailing bytes into buffer
        try
        {
            final int trailByteCount = (fileLen < readTrailBytes) ? (int) fileLen : readTrailBytes;
            buf = new byte[trailByteCount];
            skipBytes = fileLen - trailByteCount;
            pdfSource.seek(skipBytes);
            int off = 0;
            int readBytes;
            while (off < trailByteCount)
            {
                readBytes = pdfSource.read(buf, off, trailByteCount - off);
                // in order to not get stuck in a loop we check readBytes (this should never happen)
                if (readBytes < 1)
                {
                    throw new IOException(
                            "No more bytes to read for trailing buffer, but expected: "
                                    + (trailByteCount - off));
                }
                off += readBytes;
            }
        }
        finally
        {
            pdfSource.seek(0);
        }
        // find last '%%EOF'
        int bufOff = lastIndexOf(EOF_MARKER, buf, buf.length);
        if (bufOff < 0)
        {
            if (isLenient) 
            {
                // in lenient mode the '%%EOF' isn't needed
                bufOff = buf.length;
                LOG.debug("Missing end of file marker '" + new String(EOF_MARKER) + "'");
            } 
            else 
            {
                throw new IOException("Missing end of file marker '" + new String(EOF_MARKER) + "'");
            }
        }
        // find last startxref preceding EOF marker
        bufOff = lastIndexOf(STARTXREF, buf, bufOff);
        long startXRefOffset = skipBytes + bufOff;

        if (bufOff < 0)
        {
            if (isLenient) 
            {
                LOG.debug("Can't find offset for startxref");
                return -1;
            }
            else
            {
                throw new IOException("Missing 'startxref' marker.");
            }
        }
        return startXRefOffset;
    }
    
    /**
     * Searches last appearance of pattern within buffer. Lookup before _lastOff and goes back until 0.
     * 
     * @param pattern pattern to search for
     * @param buf buffer to search pattern in
     * @param endOff offset (exclusive) where lookup starts at
     * 
     * @return start offset of pattern within buffer or <code>-1</code> if pattern could not be found
     */
    protected int lastIndexOf(final char[] pattern, final byte[] buf, final int endOff)
    {
        final int lastPatternChOff = pattern.length - 1;

        int bufOff = endOff;
        int patOff = lastPatternChOff;
        char lookupCh = pattern[patOff];

        while (--bufOff >= 0)
        {
            if (buf[bufOff] == lookupCh)
            {
                if (--patOff < 0)
                {
                    // whole pattern matched
                    return bufOff;
                }
                // matched current char, advance to preceding one
                lookupCh = pattern[patOff];
            }
            else if (patOff < lastPatternChOff)
            {
                // no char match but already matched some chars; reset
                patOff = lastPatternChOff;
                lookupCh = pattern[patOff];
            }
        }
        return -1;
    }
    
    /**
     * Return true if parser is lenient. Meaning auto healing capacity of the parser are used.
     *
     * @return true if parser is lenient
     */
    public boolean isLenient()
    {
        return isLenient;
    }

    /**
     * Change the parser leniency flag.
     *
     * This method can only be called before the parsing of the file.
     *
     * @param lenient try to handle malformed PDFs.
     *
     */
    public void setLenient(boolean lenient)
    {
        if (initialParseDone)
        {
            throw new IllegalArgumentException("Cannot change leniency after parsing");
        }
        this.isLenient = lenient;
    }

    /**
     * Creates a unique object id using object number and object generation
     * number. (requires object number &lt; 2^31))
     */
    private long getObjectId(final COSObject obj)
    {
        return obj.getObjectNumber() << 32 | obj.getGenerationNumber();
    }

    /**
     * Adds all from newObjects to toBeParsedList if it is not an COSObject or
     * we didn't add this COSObject already (checked via addedObjects).
     */
    private void addNewToList(final Queue<COSBase> toBeParsedList,
            final Collection<COSBase> newObjects, final Set<Long> addedObjects)
    {
        for (COSBase newObject : newObjects)
        {
            addNewToList(toBeParsedList, newObject, addedObjects);
        }
    }

    /**
     * Adds newObject to toBeParsedList if it is not an COSObject or we didn't
     * add this COSObject already (checked via addedObjects).
     */
    private void addNewToList(final Queue<COSBase> toBeParsedList, final COSBase newObject,
            final Set<Long> addedObjects)
    {
        if (newObject instanceof COSObject)
        {
            final long objId = getObjectId((COSObject) newObject);
            if (!addedObjects.add(objId))
            {
                return;
            }
        }
        toBeParsedList.add(newObject);
    }

    /**
     * Will parse every object necessary to load a single page from the pdf document. We try our best to order objects
     * according to offset in file before reading to minimize seek operations.
     * 
     * @param dict the COSObject from the parent pages.
     * @param excludeObjects dictionary object reference entries with these names will not be parsed
     * 
     * @throws IOException if something went wrong
     */
    protected void parseDictObjects(COSDictionary dict, COSName... excludeObjects) throws IOException
    {
        // ---- create queue for objects waiting for further parsing
        final Queue<COSBase> toBeParsedList = new LinkedList<COSBase>();
        // offset ordered object map
        final TreeMap<Long, List<COSObject>> objToBeParsed = new TreeMap<Long, List<COSObject>>();
        // in case of compressed objects offset points to stmObj
        final Set<Long> parsedObjects = new HashSet<Long>();
        final Set<Long> addedObjects = new HashSet<Long>();

        addExcludedToList(excludeObjects, dict, parsedObjects);
        addNewToList(toBeParsedList, dict.getValues(), addedObjects);

        // ---- go through objects to be parsed
        while (!(toBeParsedList.isEmpty() && objToBeParsed.isEmpty()))
        {
            // -- first get all COSObject from other kind of objects and
            // put them in objToBeParsed; afterwards toBeParsedList is empty
            COSBase baseObj;
            while ((baseObj = toBeParsedList.poll()) != null)
            {
                if (baseObj instanceof COSDictionary)
                {
                    addNewToList(toBeParsedList, ((COSDictionary) baseObj).getValues(), addedObjects);
                }
                else if (baseObj instanceof COSArray)
                {
                    for (COSBase current : (COSArray) baseObj)
                    {
                        addNewToList(toBeParsedList, current, addedObjects);
                    }
                }
                else if (baseObj instanceof COSObject)
                {
                    COSObject obj = (COSObject) baseObj;
                    long objId = getObjectId(obj);
                    COSObjectKey objKey = new COSObjectKey(obj);

                    if (!parsedObjects.contains(objId))
                    {
                        XrefEntry entry = xref.get(objKey);
                        if (entry != null)
                        {
                            switch (entry.getType())
                            {
                            case IN_USE:
                                objToBeParsed.put(entry.getByteOffset(),
                                        Collections.singletonList(obj));
                                break;
                            case COMPRESSED:
                                long containingStreamNumber = ((CompressedXrefEntry) entry)
                                        .getObjectStreamNumber();
                                XrefEntry containingStreamEntry = xref.get(new COSObjectKey(
                                        containingStreamNumber, 0));
                                if (containingStreamEntry == null
                                        || containingStreamEntry.getType() != XrefType.IN_USE
                                        || containingStreamEntry.getByteOffset() <= 0)
                                {
                                    throw new IOException(
                                            String.format(
                                                    "Unable to find containing object stream %d for object %d",
                                                    containingStreamNumber, entry.getObjectNumber()));
                                }
                                List<COSObject> stmObjects = objToBeParsed
                                        .get(containingStreamEntry.getByteOffset());
                                if (stmObjects == null)
                                {
                                    stmObjects = new ArrayList<COSObject>();
                                    objToBeParsed.put(containingStreamEntry.getByteOffset(),
                                            stmObjects);
                                }
                                stmObjects.add(obj);
                                break;
                            case FREE:
                            default:
                            }
                        }
                        else
                        {
                            // NULL object
                            COSObject pdfObject = document.getObjectFromPool(objKey);
                            pdfObject.setObject(COSNull.NULL);
                        }
                    }
                }
            }

            // ---- read first COSObject with smallest offset;
            // resulting object will be added to toBeParsedList
            if (objToBeParsed.isEmpty())
            {
                break;
            }

            for (COSObject obj : objToBeParsed.remove(objToBeParsed.firstKey()))
            {
                COSBase parsedObj = parseObjectDynamically(obj, false);

                obj.setObject(parsedObj);
                addNewToList(toBeParsedList, parsedObj, addedObjects);

                parsedObjects.add(getObjectId(obj));
            }
        }
    }

    // add objects not to be parsed to list of already parsed objects
    private void addExcludedToList(COSName[] excludeObjects, COSDictionary dict, final Set<Long> parsedObjects)
    {
        if (excludeObjects != null)
        {
            for (COSName objName : excludeObjects)
            {
                COSBase baseObj = dict.getItem(objName);
                if (baseObj instanceof COSObject)
                {
                    parsedObjects.add(getObjectId((COSObject) baseObj));
                }
            }
        }
    }

    /**
     * This will parse the next object from the stream and add it to the local state. 
     * 
     * @param obj object to be parsed (we only take object number and generation number for lookup start offset)
     * @param requireExistingNotCompressedObj if <code>true</code> object to be parsed must not be contained within
     * compressed stream
     * @return the parsed object (which is also added to document object)
     * 
     * @throws IOException If an IO error occurs.
     */
    protected final COSBase parseObjectDynamically(COSObject obj,
            boolean requireExistingNotCompressedObj) throws IOException
    {
        return parseObjectDynamically(obj.getObjectNumber(), 
                obj.getGenerationNumber(), requireExistingNotCompressedObj);
    }

    /**
     * This will parse the next object from the stream and add it to the local state. 
     * It's reduced to parsing an indirect object.
     * 
     * @param objNr object number of object to be parsed
     * @param objGenNr object generation number of object to be parsed
     * @param requireExistingNotCompressedObj if <code>true</code> the object to be parsed must be defined in xref
     * (comment: null objects may be missing from xref) and it must not be a compressed object within object stream
     * (this is used to circumvent being stuck in a loop in a malicious PDF)
     * 
     * @return the parsed object (which is also added to document object)
     * 
     * @throws IOException If an IO error occurs.
     */
    protected COSBase parseObjectDynamically(long objNr, int objGenNr,
            boolean requireExistingNotCompressedObj) throws IOException
    {
        // ---- create object key and get object (container) from pool
        final COSObjectKey objKey = new COSObjectKey(objNr, objGenNr);
        final COSObject pdfObject = document.getObjectFromPool(objKey);

        if (pdfObject.getObject() == null)
        {
            // not previously parsed
            // ---- read offset or object stream object number from xref table
            XrefEntry xrefEntry = xref.get(objKey);
            // sanity test to circumvent loops with broken documents
            if (requireExistingNotCompressedObj
                    && (xrefEntry == null || xrefEntry.getType() == XrefType.COMPRESSED))
            {
                throw new IOException("Object " + objKey.getNumber() + ":" + objKey.getGeneration()
                        + " must be defined and must not be compressed object: " + xrefEntry);
            }

            if (xrefEntry == null)
            {
                // not defined object -> NULL object (Spec. 1.7, chap. 3.2.9)
                pdfObject.setObject(COSNull.NULL);
            }
            else if (xrefEntry.getType() != XrefType.COMPRESSED)
            {
                // offset of indirect object in file
                // ---- go to object start
                pdfSource.seek(xrefEntry.getByteOffset());

                // ---- we must have an indirect object
                final long readObjNr = readObjectNumber();
                final int readObjGen = readGenerationNumber();
                readExpectedString(OBJ_MARKER, true);

                // ---- consistency check
                if ((readObjNr != objKey.getNumber()) || (readObjGen != objKey.getGeneration()))
                {
                    throw new IOException("XREF for " + objKey.getNumber() + ":"
                            + objKey.getGeneration() + " points to wrong object: " + readObjNr
                            + ":" + readObjGen);
                }

                skipSpaces();
                COSBase pb = parseDirObject();
                String endObjectKey = readString();

                if (endObjectKey.equals(STREAM_STRING))
                {
                    pdfSource.unread(endObjectKey.getBytes(ISO_8859_1));
                    pdfSource.unread(' ');
                    if (pb instanceof COSDictionary)
                    {
                        COSStream stream = parseCOSStream((COSDictionary) pb);

                        if (securityHandler != null)
                        {
                            securityHandler.decryptStream(stream, objNr, objGenNr);
                        }
                        pb = stream;
                    }
                    else
                    {
                        // this is not legal
                        // the combination of a dict and the stream/endstream
                        // forms a complete stream object
                        throw new IOException("Stream not preceded by dictionary (offset: "
                                + xrefEntry.getByteOffset() + ").");
                    }
                    skipSpaces();
                    endObjectKey = readLine();

                    // we have case with a second 'endstream' before endobj
                    if (!endObjectKey.startsWith(ENDOBJ_STRING) && endObjectKey.startsWith(ENDSTREAM_STRING))
                    {
                        endObjectKey = endObjectKey.substring(9).trim();
                        if (endObjectKey.length() == 0)
                        {
                            // no other characters in extra endstream line
                            // read next line
                            endObjectKey = readLine();
                        }
                    }
                }
                else if (securityHandler != null)
                {
                    securityHandler.decrypt(pb, objNr, objGenNr);
                }

                pdfObject.setObject(pb);

                if (!endObjectKey.startsWith(ENDOBJ_STRING))
                {
                    if (isLenient)
                    {
                        LOG.warn("Object (" + readObjNr + ":" + readObjGen + ") at offset "
                                + xrefEntry.getByteOffset()
                                + " does not end with 'endobj' but with '"
                                + endObjectKey + "'");
                    }
                    else
                    {
                        throw new IOException("Object (" + readObjNr + ":" + readObjGen
                                + ") at offset " + xrefEntry.getByteOffset()
                                + " does not end with 'endobj' but with '" + endObjectKey + "'");
                    }
                }
            }
            else
            {
                // xref value is object nr of object stream containing object to
                // be parsed;
                // since our object was not found it means object stream was not
                // parsed so far
                XrefEntry containingStreamEntry = xref.get(new COSObjectKey(
                        ((CompressedXrefEntry) xrefEntry).getObjectStreamNumber(), 0));
                final COSBase objstmBaseObj = parseObjectDynamically(
                        containingStreamEntry.getObjectNumber(),
                        containingStreamEntry.getGenerationNumber(), true);
                if (objstmBaseObj instanceof COSStream)
                {
                    // parse object stream
                    PDFObjectStreamParser parser = new PDFObjectStreamParser((COSStream) objstmBaseObj, document);
                    parser.parse();
                    parser.close();

                    // register all objects which are referenced to be contained
                    // in object stream
                    for (COSObject next : parser.getObjects())
                    {
                        COSObjectKey stmObjKey = new COSObjectKey(next);
                        if (containingStreamEntry.owns(xref.get(stmObjKey)))
                        {
                            COSObject stmObj = document.getObjectFromPool(stmObjKey);
                            stmObj.setObject(next.getObject());
                        }
                    }
                }
            }
        }
        return pdfObject.getObject();
    }
    
    private boolean inGetLength = false;

    /** 
     * Returns length value referred to or defined in given object. 
     */
    private COSNumber getLength(final COSBase lengthBaseObj) throws IOException
    {
        if (lengthBaseObj == null)
        {
            return null;
        }

        if (inGetLength)
        {
            throw new IOException("Loop while reading length from " + lengthBaseObj);
        }

        COSNumber retVal = null;

        try
        {
            inGetLength = true;
            // maybe length was given directly
            if (lengthBaseObj instanceof COSNumber)
            {
                retVal = (COSNumber) lengthBaseObj;
            }
            // length in referenced object
            else if (lengthBaseObj instanceof COSObject)
            {
                COSObject lengthObj = (COSObject) lengthBaseObj;
                if (lengthObj.getObject() == null)
                {
                    // not read so far, keep current stream position
                    final long curFileOffset = pdfSource.getOffset();
                    parseObjectDynamically(lengthObj, true);
                    // reset current stream position
                    pdfSource.seek(curFileOffset);
                    if (lengthObj.getObject() == null)
                    {
                        throw new IOException("Length object content was not read.");
                    }
                }
                if (!(lengthObj.getObject() instanceof COSNumber))
                {
                    throw new IOException("Wrong type of referenced length object " + lengthObj
                            + ": " + lengthObj.getObject().getClass().getSimpleName());
                }
                retVal = (COSNumber) lengthObj.getObject();
            }
            else
            {
                throw new IOException("Wrong type of length object: "
                        + lengthBaseObj.getClass().getSimpleName());
            }
        }
        finally
        {
            inGetLength = false;
        }
        return retVal;
    }
    
    private static final int STREAMCOPYBUFLEN = 8192;
    private final byte[] streamCopyBuf = new byte[STREAMCOPYBUFLEN];

    /**
     * This will read a COSStream from the input stream using length attribute within dictionary. If length attribute is
     * a indirect reference it is first resolved to get the stream length. This means we copy stream data without
     * testing for 'endstream' or 'endobj' and thus it is no problem if these keywords occur within stream. We require
     * 'endstream' to be found after stream data is read.
     * 
     * @param dic dictionary that goes with this stream.
     * 
     * @return parsed pdf stream.
     * 
     * @throws IOException if an error occurred reading the stream, like problems with reading length attribute, stream
     * does not end with 'endstream' after data read, stream too short etc.
     */
    @Override
    protected COSStream parseCOSStream(COSDictionary dic) throws IOException
    {
        final COSStream stream = createCOSStream(dic);
        OutputStream out = null;
        try
        {
            // read 'stream'; this was already tested in parseObjectsDynamically()
            readString(); 
            // skip whitespaces before start of data
            // PDF Ref 1.7, chap. 3.2.7:
            // 'stream' should be followed by either a CRLF (0x0d 0x0a) or LF
            // but nothing else.
            int whitespace = pdfSource.read();
            
            // see brother_scan_cover.pdf, it adds whitespaces
            // after the stream but before the start of the
            // data, so just read those first
            while (whitespace == 0x20)
            {
                whitespace = pdfSource.read();
            }

            if (whitespace == 0x0D)
            {
                whitespace = pdfSource.read();
                if (whitespace != 0x0A)
                {
                    // the spec says this is invalid but it happens in the
                    // real world so we must support it
                    pdfSource.unread(whitespace);
                }
            }
            else if (whitespace != 0x0A)
            {
                // no whitespace after 'stream'; PDF ref. says 'should' so
                // that is ok
                pdfSource.unread(whitespace);
            }

            /*
             * This needs to be dic.getItem because when we are parsing, the underlying object might still be null.
             */
            COSNumber streamLengthObj = getLength(dic.getItem(COSName.LENGTH));
            if (streamLengthObj == null)
            {
                if (isLenient)
                {
                   LOG.warn("The stream doesn't provide any stream length, using fallback readUntilEnd"); 
                }
                else
                {
                    throw new IOException("Missing length for stream.");
                }
            }

            boolean useReadUntilEnd = false;
            // get output stream to copy data to
            if (streamLengthObj != null && validateStreamLength(streamLengthObj.longValue()))
            {
                out = stream.createFilteredStream(streamLengthObj);
                long remainBytes = streamLengthObj.longValue();
                int bytesRead = 0;
                while (remainBytes > 0)
                {
                    final int readBytes = pdfSource
                            .read(streamCopyBuf,
                                    0,
                                    (remainBytes > STREAMCOPYBUFLEN) ? STREAMCOPYBUFLEN : (int) remainBytes);
                    if (readBytes <= 0)
                    {
                        useReadUntilEnd = true;
                        out.close();
                        pdfSource.unread(bytesRead);
                        break;
                    }
                    out.write(streamCopyBuf, 0, readBytes);
                    remainBytes -= readBytes;
                    bytesRead += readBytes;
                }
            }
            else
            {
                useReadUntilEnd = true;
            }
            if (useReadUntilEnd)
            {
                out = stream.createFilteredStream();
                readUntilEndStream(new EndstreamOutputStream(out));
            }
            String endStream = readString();
            if (endStream.equals("endobj") && isLenient)
            {
                LOG.warn("stream ends with 'endobj' instead of 'endstream' at offset "
                        + pdfSource.getOffset());
                // avoid follow-up warning about missing endobj
                pdfSource.unread(ENDOBJ);
            }
            else if (endStream.length() > 9 && isLenient && endStream.substring(0,9).equals(ENDSTREAM_STRING))
            {
                LOG.warn("stream ends with '" + endStream + "' instead of 'endstream' at offset "
                        + pdfSource.getOffset());
                // unread the "extra" bytes
                pdfSource.unread(endStream.substring(9).getBytes(ISO_8859_1));
            }
            else if (!endStream.equals(ENDSTREAM_STRING))
            {
                throw new IOException(
                        "Error reading stream, expected='endstream' actual='"
                        + endStream + "' at offset " + pdfSource.getOffset());
            }
        }
        finally
        {
            if (out != null)
            {
                out.close();
            }
        }
        return stream;
    }

    private boolean validateStreamLength(long streamLength) throws IOException
    {
        boolean streamLengthIsValid = true;
        long originOffset = pdfSource.getOffset();
        long expectedEndOfStream = originOffset + streamLength;
        if (expectedEndOfStream > fileLen)
        {
            streamLengthIsValid = false;
            LOG.error("The end of the stream is out of range, using workaround to read the stream, " +
                      "found " + originOffset + " but expected " + expectedEndOfStream);
        }
        else
        {
            pdfSource.seek(expectedEndOfStream);
            skipSpaces();
            if (!isString(ENDSTREAM))
            {
                streamLengthIsValid = false;
                LOG.error("The end of the stream doesn't point to the correct offset, using workaround to read the stream, " +
                          "found " + originOffset + " but expected " + expectedEndOfStream);
            }
            pdfSource.seek(originOffset);
        }
        return streamLengthIsValid;
    }

    /**
     * Check if the cross reference table/stream can be found at the current offset.
     * 
     * @param startXRefOffset
     * @return the revised offset
     * @throws IOException
     */
    private long checkXRefOffset(long startXRefOffset) throws IOException
    {
        // repair mode isn't available in non-lenient mode
        if (!isLenient)
        {
            return startXRefOffset;
        }
        pdfSource.seek(startXRefOffset);
        if (pdfSource.peek() == X && isString(XREF_TABLE))
        {
            return startXRefOffset;
        }
        if (startXRefOffset > 0)
        {
	        long fixedOffset = checkXRefStreamOffset(startXRefOffset, true);
	        if (fixedOffset > -1)
	        {
	        	return fixedOffset;
	        }
        }
        // try to find a fixed offset
        return calculateXRefFixedOffset(startXRefOffset, false);
    }

    /**
     * Check if the cross reference stream can be found at the current offset.
     * 
     * @param startXRefOffset the expected start offset of the XRef stream
     * @param checkOnly check only but don't repair the offset if set to true
     * @return the revised offset
     * @throws IOException if something went wrong
     */
    private long checkXRefStreamOffset(long startXRefOffset, boolean checkOnly) throws IOException
    {
        // repair mode isn't available in non-lenient mode
        if (!isLenient || startXRefOffset == 0)
        {
            return startXRefOffset;
        }
        // seek to offset-1 
        pdfSource.seek(startXRefOffset-1);
        int nextValue = pdfSource.read();
        // the first character has to be a whitespace
        if (isWhitespace(nextValue))
        {
            nextValue = pdfSource.peek();
            // is the next character a digit?
            if (nextValue > 47 && nextValue < 58)
            {
                try
                {
                    // it's a XRef stream
                    readObjectNumber();
                    readGenerationNumber();
                    readExpectedString(OBJ_MARKER, true);
                    pdfSource.seek(startXRefOffset);
                    return startXRefOffset;
                }
                catch (IOException exception)
                {
                    // there wasn't an object of a xref stream
                    // try to repair the offset
                    pdfSource.seek(startXRefOffset);
                }
            }
        }
        // try to find a fixed offset
        return checkOnly ? -1 : calculateXRefFixedOffset(startXRefOffset, true);
    }
    
    /**
     * Try to find a fixed offset for the given xref table/stream.
     * 
     * @param objectOffset the given offset where to look at
     * @param streamsOnly search for xref streams only
     * @return the fixed offset
     * 
     * @throws IOException if something went wrong
     */
    private long calculateXRefFixedOffset(long objectOffset, boolean streamsOnly) throws IOException
    {
        if (objectOffset < 0)
        {
            LOG.error("Invalid object offset " + objectOffset + " when searching for a xref table/stream");
            return 0;
        }
        // start a brute force search for all xref tables and try to find the offset we are looking for
        long newOffset = bfSearchForXRef(objectOffset, streamsOnly);
        if (newOffset > -1)
        {
            LOG.debug("Fixed reference for xref table/stream " + objectOffset + " -> " + newOffset);
            return newOffset;
        }
        LOG.error("Can't find the object axref table/stream at offset " + objectOffset);
        return 0;
    }

    /**
     * Check the XRef table by dereferencing all objects and fixing the offset if necessary.
     * 
     * @throws IOException if something went wrong.
     */
    private void checkXrefOffsets() throws IOException
    {
        // repair mode isn't available in non-lenient mode
        if (!isLenient)
        {
            return;
        }
        boolean bruteForceSearch = false;
        for (XrefEntry current : xref.values())
        {
            if (current.getType() == XrefType.IN_USE)
            {
                if (!checkObjectKeys(current.key(), current.getByteOffset()))
                {
                    LOG.debug("Stop checking xref offsets as at least one couldn't be dereferenced");
                    bruteForceSearch = true;
                    break;
                }
            }
        }
        if (bruteForceSearch)
        {
            bfSearchForObjects();
            if (bfSearchCOSObjectKeyOffsets != null && !bfSearchCOSObjectKeyOffsets.isEmpty())
            {
                LOG.debug("Replaced read xref table with the results of a brute force search");
                for (Entry<COSObjectKey, Long> entry : bfSearchCOSObjectKeyOffsets.entrySet())
                {
<<<<<<< HEAD
                    xref.put(XrefEntry.inUseEntry(entry.getKey().getNumber(), entry.getValue(),
                            entry.getKey().getGeneration()));
=======
                    LOG.debug("Replaced read xref table with the results of a brute force search");
                    xrefOffset.putAll(bfSearchCOSObjectKeyOffsets);
>>>>>>> 7d32239e
                }
            }
        }
    }

    /**
     * Check if the given object can be found at the given offset.
     * 
     * @param objectKey the object we are looking for
     * @param offset the offset where to look
     * @return returns true if the given object can be dereferenced at the given offset
     * @throws IOException if something went wrong
     */
    private boolean checkObjectKeys(COSObjectKey objectKey, long offset) throws IOException
    {
        // there can't be any object at the very beginning of a pdf
        if (offset < MINIMUM_SEARCH_OFFSET)
        {
            return false;
        }
        long objectNr = objectKey.getNumber();
        int objectGen = objectKey.getGeneration();
        long originOffset = pdfSource.getOffset();
        pdfSource.seek(offset);
        String objectString = createObjectString(objectNr, objectGen);
        try 
        {
            if (isString(objectString.getBytes(ISO_8859_1)))
            {
                // everything is ok, return origin object key
                pdfSource.seek(originOffset);
                return true;
            }
        }
        catch (IOException exception)
        {
            // Swallow the exception, obviously there isn't any valid object number
        }
        finally 
        {
            pdfSource.seek(originOffset);
        }
        // no valid object number found
        return false;
    }
    /**
     * Create a string for the given object id.
     * 
     * @param objectID the object id
     * @param genID the generation id
     * @return the generated string
     */
    private String createObjectString(long objectID, int genID)
    {
        return Long.toString(objectID) + " " + Integer.toString(genID) + " obj";
    }

    /**
     * Brute force search for every object in the pdf.
     *   
     * @throws IOException if something went wrong
     */
    private void bfSearchForObjects() throws IOException
    {
        if (bfSearchCOSObjectKeyOffsets == null)
        {
            bfSearchCOSObjectKeyOffsets = new HashMap<COSObjectKey, Long>();
            long originOffset = pdfSource.getOffset();
            long currentOffset = MINIMUM_SEARCH_OFFSET;
            String objString = " obj";
            char[] string = objString.toCharArray();
            do
            {
                pdfSource.seek(currentOffset);
                if (isString(string))
                {
                    long tempOffset = currentOffset - 1;
                    pdfSource.seek(tempOffset);
                    int genID = pdfSource.peek();
                    // is the next char a digit?
                    if (genID > 47 && genID < 58)
                    {
                        genID -= 48;
                        tempOffset--;
                        pdfSource.seek(tempOffset);
                        if (isSpace())
                        {
                            while (tempOffset > MINIMUM_SEARCH_OFFSET && isSpace())
                            {
                                pdfSource.seek(--tempOffset);
                            }
                            int length = 0;
                            while (tempOffset > MINIMUM_SEARCH_OFFSET && isDigit())
                            {
                                pdfSource.seek(--tempOffset);
                                length++;
                            }
                            if (length > 0)
                            {
                                pdfSource.read();
                                byte[] objIDBytes = pdfSource.readFully(length);
                                String objIdString = new String(objIDBytes, 0,
                                        objIDBytes.length, ISO_8859_1);
                                Long objectID;
                                try
                                {
                                    objectID = Long.valueOf(objIdString);
                                }
                                catch (NumberFormatException exception)
                                {
                                    objectID = null;
                                }
                                if (objectID != null)
                                {
                                    bfSearchCOSObjectKeyOffsets.put(new COSObjectKey(objectID, genID), tempOffset+1);
                                }
                            }
                        }
                    }
                }
                currentOffset++;
            }
            while (!pdfSource.isEOF());
            // reestablish origin position
            pdfSource.seek(originOffset);
        }
    }

    /**
     * Search for the offset of the given xref table/stream among those found by a brute force search.
     * 
     * @param streamsOnly search for xref streams only
     * @return the offset of the xref entry
     * @throws IOException if something went wrong
     */
    private long bfSearchForXRef(long xrefOffset, boolean streamsOnly) throws IOException
    {
        long newOffset = -1;
        long newOffsetTable = -1;
        long newOffsetStream = -1;
        if (!streamsOnly)
        {
            bfSearchForXRefTables();
        }
        bfSearchForXRefStreams();
        if (!streamsOnly && bfSearchXRefTablesOffsets != null)
        {
            // TODO to be optimized, this won't work in every case
            newOffsetTable = searchNearestValue(bfSearchXRefTablesOffsets, xrefOffset);
        }
        if (bfSearchXRefStreamsOffsets != null)
        {
            // TODO to be optimized, this won't work in every case
            newOffsetStream = searchNearestValue(bfSearchXRefStreamsOffsets, xrefOffset);
        }
        // choose the nearest value
        if (newOffsetTable > -1 && newOffsetStream > -1)
        {
            long differenceTable = xrefOffset - newOffsetTable;
            long differenceStream = xrefOffset - newOffsetStream;
            if (Math.abs(differenceTable) > Math.abs(differenceStream))
            {
                newOffset = differenceStream;
                bfSearchXRefStreamsOffsets.remove(newOffsetStream);
            }
            else
            {
                newOffset = differenceTable;
                bfSearchXRefTablesOffsets.remove(newOffsetTable);
            }
        }
        else if (newOffsetTable > -1)
        {
            newOffset = newOffsetTable;
            bfSearchXRefTablesOffsets.remove(newOffsetTable);
        }
        else if (newOffsetStream > -1)
        {
            newOffset = newOffsetStream;
            bfSearchXRefStreamsOffsets.remove(newOffsetStream);
        }
        return newOffset;
    }

    private long searchNearestValue(List<Long> values, long offset)
    {
        long newValue = -1;
        long currentDifference = -1;
        int currentOffsetIndex = -1;
        int numberOfOffsets = values.size();
        // find the nearest value
        for (int i = 0; i < numberOfOffsets; i++)
        {
            long newDifference = offset - values.get(i);
            // find the nearest offset
            if (currentDifference == -1
                    || (Math.abs(currentDifference) > Math.abs(newDifference)))
            {
                currentDifference = newDifference;
                currentOffsetIndex = i;
            }
        }
        if (currentOffsetIndex > -1)
        {
            newValue = values.get(currentOffsetIndex);
        }
        return newValue;
    }
    /**
     * Brute force search for all xref entries (tables).
     * 
     * @throws IOException if something went wrong
     */
    private void bfSearchForXRefTables() throws IOException
    {
        if (bfSearchXRefTablesOffsets == null)
        {
            // a pdf may contain more than one xref entry
            bfSearchXRefTablesOffsets = new Vector<Long>();
            long originOffset = pdfSource.getOffset();
            pdfSource.seek(MINIMUM_SEARCH_OFFSET);
            // search for xref tables
            while (!pdfSource.isEOF())
            {
                if (isString(XREF_TABLE))
                {
                    long newOffset = pdfSource.getOffset();
                    pdfSource.seek(newOffset - 1);
                    // ensure that we don't read "startxref" instead of "xref"
                    if (isWhitespace())
                    {
                        bfSearchXRefTablesOffsets.add(newOffset);
                    }
                    pdfSource.seek(newOffset + 4);
                }
                pdfSource.read();
            }
            pdfSource.seek(originOffset);
        }
    }

    /**
     * Brute force search for all /XRef entries (streams).
     * 
     * @throws IOException if something went wrong
     */
    private void bfSearchForXRefStreams() throws IOException
    {
        if (bfSearchXRefStreamsOffsets == null)
        {
            // a pdf may contain more than one /XRef entry
            bfSearchXRefStreamsOffsets = new Vector<Long>();
            long originOffset = pdfSource.getOffset();
            pdfSource.seek(MINIMUM_SEARCH_OFFSET);
            // search for XRef streams
            String objString = " obj";
            char[] string = objString.toCharArray();
            while (!pdfSource.isEOF())
            {
                if (isString(XREF_STREAM))
                {
                    // search backwards for the beginning of the stream
                    long newOffset = -1;
                    long xrefOffset = pdfSource.getOffset();
                    boolean objFound = false;
                    for (int i = 1; i < 30 && !objFound; i++)
                    {
                        long currentOffset = xrefOffset - (i * 10);
                        if (currentOffset > 0)
                        {
                            pdfSource.seek(currentOffset);
                            for (int j = 0; j < 10; j++)
                            {
                                if (isString(string))
                                {
                                    long tempOffset = currentOffset - 1;
                                    pdfSource.seek(tempOffset);
                                    int genID = pdfSource.peek();
                                    // is the next char a digit?
                                    if (isDigit(genID))
                                    {
                                        genID -= 48;
                                        tempOffset--;
                                        pdfSource.seek(tempOffset);
                                        if (isSpace())
                                        {
                                            int length = 0;
                                            pdfSource.seek(--tempOffset);
                                            while (tempOffset > MINIMUM_SEARCH_OFFSET && isDigit())
                                            {
                                                pdfSource.seek(--tempOffset);
                                                length++;
                                            }
                                            if (length > 0)
                                            {
                                                pdfSource.read();
                                                newOffset = pdfSource.getOffset();
                                            }
                                        }
                                    }
                                    LOG.debug("Fixed reference for xref stream " + xrefOffset
                                            + " -> " + newOffset);
                                    objFound = true;
                                    break;
                                }
                                else
                                {
                                    currentOffset++;
                                    pdfSource.read();
                                }
                            }
                        }
                    }
                    if (newOffset > -1)
                    {
                        bfSearchXRefStreamsOffsets.add(newOffset);
                    }
                    pdfSource.seek(xrefOffset + 5);
                }
                pdfSource.read();
            }
            pdfSource.seek(originOffset);
        }
    }
    
    /**
     * Rebuild the trailer dictionary if startxref can't be found.
     *  
     * @return the rebuild trailer dictionary
     * 
     * @throws IOException if something went wrong
     */
    protected final COSDictionary rebuildTrailer() throws IOException
    {
        COSDictionary trailer = null;
        bfSearchForObjects();
        if (bfSearchCOSObjectKeyOffsets != null)
        {
            for (COSObjectKey objectKey : bfSearchCOSObjectKeyOffsets.keySet())
            {
                xref.add(XrefEntry.inUseEntry(objectKey.getNumber(),
                        bfSearchCOSObjectKeyOffsets.get(objectKey), objectKey.getGeneration()));
            }
            trailer = trailerMerger.getTrailer();
            getDocument().setTrailer(trailer);
            // search for the different parts of the trailer dictionary 
            for(COSObjectKey key : bfSearchCOSObjectKeyOffsets.keySet())
            {
                Long offset = bfSearchCOSObjectKeyOffsets.get(key);
                pdfSource.seek(offset);
                readObjectNumber();
                readGenerationNumber();
                readExpectedString(OBJ_MARKER, true);
                try
                {
                    COSDictionary dictionary = parseCOSDictionary();
                    if (dictionary != null)
                    {
                        // document catalog
                        if (COSName.CATALOG.equals(dictionary.getCOSName(COSName.TYPE)))
                        {
                            trailer.setItem(COSName.ROOT, document.getObjectFromPool(key));
                        }
                        // info dictionary
                        else if (dictionary.containsKey(COSName.TITLE)
                                || dictionary.containsKey(COSName.AUTHOR)
                                || dictionary.containsKey(COSName.SUBJECT)
                                || dictionary.containsKey(COSName.KEYWORDS)
                                || dictionary.containsKey(COSName.CREATOR)
                                || dictionary.containsKey(COSName.PRODUCER)
                                || dictionary.containsKey(COSName.CREATION_DATE))
                        {
                            trailer.setItem(COSName.INFO, document.getObjectFromPool(key));
                        }
                        // TODO encryption dictionary
                    }
                }
                catch(IOException exception)
                {
                    LOG.debug("Skipped object "+key+", either it's corrupt or not a dictionary");
                }
            }
        }
        return trailer;
    }
    
    /**
     * This will parse the startxref section from the stream.
     * The startxref value is ignored.
     *
     * @return the startxref value or -1 on parsing error
     * @throws IOException If an IO error occurs.
     */
    private long parseStartXref() throws IOException
    {
        long startXref = -1;
        if (isString(STARTXREF))
        {
            readString();
            skipSpaces();
            // This integer is the byte offset of the first object referenced by the xref or xref stream
            startXref = readLong();
        }
        return startXref;
    }

    /**
     * This will parse the trailer from the stream and add it to the state.
     *
     * @return the parsed trailer
     * @throws IOException If an IO error occurs.
     */
    private COSDictionary parseTrailer() throws IOException
    {
        // read "trailer"
        long currentOffset = pdfSource.getOffset();
        if(pdfSource.peek() != 't')
        {
            throw new IOException("Expected trailer object at position: " + currentOffset);
        }
        String nextLine = readLine();
        if( !nextLine.trim().equals( "trailer" ) )
        {
            // in some cases the EOL is missing and the trailer immediately
            // continues with "<<" or with a blank character
            // even if this does not comply with PDF reference we want to support as many PDFs as possible
            // Acrobat reader can also deal with this.
            if (nextLine.startsWith("trailer"))
            {
                // we can't just unread a portion of the read data as we don't know if the EOL consist of 1 or 2 bytes
                int len = "trailer".length();
                // jump back right after "trailer"
                pdfSource.seek(currentOffset + len);
            }
            else
            {
                throw new IOException("Expected trailer object at position: " + currentOffset);
            }
        }
    
        // in some cases the EOL is missing and the trailer continues with " <<"
        // even if this does not comply with PDF reference we want to support as many PDFs as possible
        // Acrobat reader can also deal with this.
        skipSpaces();
        COSDictionary dictionary = parseCOSDictionary();
        trailerMerger.mergeTrailerWithoutOverwriting(currentOffset, dictionary);
        skipSpaces();
        return dictionary;
    }

    /**
     * Parse the header of a pdf.
     * 
     * @return true if a PDF header was found
     * @throws IOException if something went wrong
     */
    protected boolean parsePDFHeader() throws IOException
    {
        return parseHeader(PDF_HEADER, PDF_DEFAULT_VERSION);
    }

    /**
     * Parse the header of a fdf.
     * 
     * @return true if a FDF header was found
     * @throws IOException if something went wrong
     */
    protected boolean parseFDFHeader() throws IOException
    {
        return parseHeader(FDF_HEADER, FDF_DEFAULT_VERSION);
    }

    private boolean parseHeader(String headerMarker, String defaultVersion) throws IOException
    {
        // read first line
        String header = readLine();
        // some pdf-documents are broken and the pdf-version is in one of the following lines
        if (!header.contains(headerMarker))
        {
            header = readLine();
            while (!header.contains(headerMarker))
            {
                // if a line starts with a digit, it has to be the first one with data in it
                if ((header.length() > 0) && (Character.isDigit(header.charAt(0))))
                {
                    break;
                }
                header = readLine();
            }
        }
    
        // nothing found
        if (!header.contains(headerMarker))
        {
            pdfSource.seek(0);
            return false;
        }
    
        //sometimes there is some garbage in the header before the header
        //actually starts, so lets try to find the header first.
        int headerStart = header.indexOf( headerMarker );
    
        // greater than zero because if it is zero then there is no point of trimming
        if ( headerStart > 0 )
        {
            //trim off any leading characters
            header = header.substring( headerStart, header.length() );
        }
    
        // This is used if there is garbage after the header on the same line
        if (header.startsWith(headerMarker) && !header.matches(headerMarker + "\\d.\\d"))
        {
            if (header.length() < headerMarker.length() + 3)
            {
                // No version number at all, set to 1.4 as default
                header = headerMarker + defaultVersion;
                LOG.debug("No version found, set to " + defaultVersion + " as default.");
            }
            else
            {
                String headerGarbage = header.substring(headerMarker.length() + 3, header.length()) + "\n";
                header = header.substring(0, headerMarker.length() + 3);
                pdfSource.unread(headerGarbage.getBytes(ISO_8859_1));
            }
        }
        float headerVersion = -1;
        try
        {
            String[] headerParts = header.split("-");
            if (headerParts.length == 2)
            {
                headerVersion = Float.parseFloat(headerParts[1]);
            }
        }
        catch (NumberFormatException exception)
        {
            LOG.debug("Can't parse the header version.", exception);
        }
        if (headerVersion < 0)
        {
            throw new IOException( "Error getting header version: " + header);
        }
        document.setVersion(headerVersion);
        // rewind
        pdfSource.seek(0);
        return true;
    }

    /**
     * This will parse the xref table from the stream and add it to the state
     * The XrefTable contents are ignored.
     * @param startByteOffset the offset to start at
     * @return false on parsing error
     * @throws IOException If an IO error occurs.
     */
    protected boolean parseXrefTable(long startByteOffset) throws IOException
    {
        if(pdfSource.peek() != 'x')
        {
            return false;
        }
        if (!readString().trim().equals("xref"))
        {
            return false;
        }
        
        // check for trailer after xref
        String str = readString();
        byte[] b = str.getBytes(ISO_8859_1);
        pdfSource.unread(b, 0, b.length);

        if (str.startsWith("trailer"))
        {
            LOG.warn("skipping empty xref table");
            return false;
        }
        
        // Xref tables can have multiple sections. Each starts with a starting object id and a count.
        while(true)
        {
            // first obj id
            long currObjID = readObjectNumber(); 
            
            // the number of objects in the xref table
            long count = readLong();
            
            skipSpaces();
            for(int i = 0; i < count; i++)
            {
                if(pdfSource.isEOF() || isEndOfName((char)pdfSource.peek()))
                {
                    break;
                }
                if(pdfSource.peek() == 't')
                {
                    break;
                }
                //Ignore table contents
                String currentLine = readLine();
                String[] splitString = currentLine.split("\\s");
                if (splitString.length < 3)
                {
                    LOG.warn("invalid xref line: " + currentLine);
                    break;
                }
                /*
                 * This supports the corrupt table as reported in PDFBOX-474 (XXXX XXX XX n)
                 */
                String entryType = splitString[splitString.length - 1];
                if ("n".equals(entryType))
                {
                    try
                    {
                        xref.add(inUseEntry(currObjID, Long.parseLong(splitString[0]),
                                Integer.parseInt(splitString[1])));
                    }
                    catch(NumberFormatException e)
                    {
                        throw new IOException(e);
                    }
                }
                else if (!"f".equals(entryType))
                {
                    throw new IOException("Corrupt XRefTable Entry - ObjID:" + currObjID);
                }
                currObjID++;
                skipSpaces();
            }
            skipSpaces();
            if (!isDigit())
            {
                break;
            }
        }
        return true;
    }

    /**
     * Fills XRefTrailerResolver with data of given stream.
     * Stream must be of type XRef.
     * @param stream the stream to be read
     * @param objByteOffset the offset to start at
     * @param isStandalone should be set to true if the stream is not part of a hybrid xref table
     * @throws IOException if there is an error parsing the stream
     */
    private void parseXrefStream(COSStream stream, long objByteOffset, boolean isStandalone) throws IOException
    {
        // the cross reference stream of a hybrid xref table will be added to the existing one
        // and we must not override the offset and the trailer
        if ( isStandalone )
        {
            document.setIsXRefStream(true);
            trailerMerger.mergeTrailerWithoutOverwriting(objByteOffset, stream);
        }
        PDFXrefStreamParser parser = new PDFXrefStreamParser(stream, document, xref);
        parser.parse();
        parser.close();
    }

    /**
     * This will get the document that was parsed.  parse() must be called before this is called.
     * When you are done with this document you must call close() on it to release
     * resources.
     *
     * @return The document that was parsed.
     *
     * @throws IOException If there is an error getting the document.
     */
    public COSDocument getDocument() throws IOException
    {
        if( document == null )
        {
            throw new IOException( "You must call parse() before calling getDocument()" );
        }
        return document;
    }

    protected TrailerMerger getTrailerMerger()
    {
        return this.trailerMerger;
    }

    protected Xref getXref()
    {
        return this.xref;
    }
    /**
     * Create a temporary file with the input stream. If the creation succeed, the {@linkplain #isTmpPDFFile} is set to
     * true. This Temporary file will be deleted at end of the parse method
     *
     * @param input
     * @return the temporary file
     * @throws IOException If something went wrong.
     */
    File createTmpFile(InputStream input) throws IOException
    {
        FileOutputStream fos = null;
        try
        {
            File tmpFile = File.createTempFile(TMP_FILE_PREFIX, ".pdf");
            fos = new FileOutputStream(tmpFile);
            IOUtils.copy(input, fos);
            return tmpFile;
        }
        finally
        {
            IOUtils.closeQuietly(input);
            IOUtils.closeQuietly(fos);
        }
    }

}<|MERGE_RESOLUTION|>--- conflicted
+++ resolved
@@ -1161,13 +1161,8 @@
                 LOG.debug("Replaced read xref table with the results of a brute force search");
                 for (Entry<COSObjectKey, Long> entry : bfSearchCOSObjectKeyOffsets.entrySet())
                 {
-<<<<<<< HEAD
                     xref.put(XrefEntry.inUseEntry(entry.getKey().getNumber(), entry.getValue(),
                             entry.getKey().getGeneration()));
-=======
-                    LOG.debug("Replaced read xref table with the results of a brute force search");
-                    xrefOffset.putAll(bfSearchCOSObjectKeyOffsets);
->>>>>>> 7d32239e
                 }
             }
         }

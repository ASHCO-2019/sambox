--- conflicted
+++ resolved
@@ -16,8 +16,6 @@
  */
 package org.apache.pdfbox.pdfparser;
 
-import static org.apache.pdfbox.util.Charsets.ISO_8859_1;
-
 import java.io.BufferedInputStream;
 import java.io.ByteArrayOutputStream;
 import java.io.Closeable;
@@ -37,13 +35,11 @@
 import org.apache.pdfbox.cos.COSNull;
 import org.apache.pdfbox.cos.COSNumber;
 import org.apache.pdfbox.cos.COSObject;
-<<<<<<< HEAD
-import org.apache.pdfbox.cos.COSObjectKey;
 import org.apache.pdfbox.cos.COSStream;
-=======
->>>>>>> 61fe917a
 import org.apache.pdfbox.cos.COSString;
 import org.apache.pdfbox.io.PushBackInputStream;
+import org.apache.pdfbox.cos.COSObjectKey;
+import static org.apache.pdfbox.util.Charsets.ISO_8859_1;
 
 /**
  * This class is used to contain parsing logic that will be used by both the
@@ -179,7 +175,6 @@
                 new BufferedInputStream(input, 16384), pushbacksize);
     }
 
-<<<<<<< HEAD
     /**
      * Returns a new instance of a COSStream.
      * 
@@ -198,8 +193,6 @@
         }
     }
     
-=======
->>>>>>> 61fe917a
     private static boolean isHexDigit(char ch)
     {
         return (ch >= ASCII_ZERO && ch <= ASCII_NINE) ||
@@ -355,7 +348,6 @@
         return obj;
     }
 
-<<<<<<< HEAD
     /**
      * This will read a COSStream from the input stream.
      *
@@ -522,8 +514,6 @@
         return stream;
     }
 
-=======
->>>>>>> 61fe917a
     protected void skipWhiteSpaces() throws IOException
     {
         //PDF Ref 3.2.7 A stream must be followed by either
